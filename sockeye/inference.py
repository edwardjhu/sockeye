# Copyright 2017, 2018 Amazon.com, Inc. or its affiliates. All Rights Reserved.
#
# Licensed under the Apache License, Version 2.0 (the "License"). You may not
# use this file except in compliance with the License. A copy of the License
# is located at
#
#      http://aws.amazon.com/apache2.0/
#
# or in the "license" file accompanying this file. This file is distributed on
# an "AS IS" BASIS, WITHOUT WARRANTIES OR CONDITIONS OF ANY KIND, either
# express or implied. See the License for the specific language governing
# permissions and limitations under the License.

"""
Code for inference/translation
"""
import itertools
import json
import logging
import os
import time
from collections import defaultdict
from functools import lru_cache, partial
from typing import Callable, Dict, Generator, List, NamedTuple, Optional, Tuple, Union, Set

import mxnet as mx
import numpy as np

from . import constants as C
from . import data_io
from . import lexical_constraints as constrained
from . import lexicon
from . import model
from . import utils
from . import vocab
from .log import is_python34

logger = logging.getLogger(__name__)


class InferenceModel(model.SockeyeModel):
    """
    InferenceModel is a SockeyeModel that supports three operations used for inference/decoding:

    (1) Encoder forward call: encode source sentence and return initial decoder states.
    (2) Decoder forward call: single decoder step: predict next word.

    :param config: Configuration object holding details about the model.
    :param params_fname: File with model parameters.
    :param context: MXNet context to bind modules to.
    :param beam_size: Beam size.
    :param batch_size: Batch size.
    :param softmax_temperature: Optional parameter to control steepness of softmax distribution.
    :param max_output_length_num_stds: Number of standard deviations as safety margin for maximum output length.
    :param decoder_return_logit_inputs: Decoder returns inputs to logit computation instead of softmax over target
                                        vocabulary.  Used when logits/softmax are handled separately.
    :param cache_output_layer_w_b: Cache weights and biases for logit computation.
    :param skip_softmax: If True, does not compute softmax for greedy decoding.
    """

    def __init__(self,
                 config: model.ModelConfig,
                 params_fname: str,
                 context: mx.context.Context,
                 beam_size: int,
                 batch_size: int,
                 softmax_temperature: Optional[float] = None,
                 max_output_length_num_stds: int = C.DEFAULT_NUM_STD_MAX_OUTPUT_LENGTH,
                 decoder_return_logit_inputs: bool = False,
                 cache_output_layer_w_b: bool = False,
                 forced_max_output_len: Optional[int] = None,
                 skip_softmax: bool = False) -> None:
        super().__init__(config)
        self.params_fname = params_fname
        self.context = context
        self.beam_size = beam_size
        utils.check_condition(beam_size < self.config.vocab_target_size,
                              'The beam size must be smaller than the target vocabulary size.')
        if skip_softmax:
            assert beam_size == 1, 'Skipping softmax does not have any effect for beam size > 1'
        self.batch_size = batch_size
        self.softmax_temperature = softmax_temperature
        self.max_input_length, self.get_max_output_length = models_max_input_output_length([self],
                                                                                           max_output_length_num_stds,
                                                                                           forced_max_output_len=forced_max_output_len)
        self.skip_softmax = skip_softmax

        self.encoder_module = None    # type: Optional[mx.mod.BucketingModule]
        self.encoder_default_bucket_key = None    # type: Optional[int]
        self.decoder_module = None    # type: Optional[mx.mod.BucketingModule]
        self.decoder_default_bucket_key = None    # type: Optional[Tuple[int, int]]
        self.decoder_return_logit_inputs = decoder_return_logit_inputs

        self.cache_output_layer_w_b = cache_output_layer_w_b
        self.output_layer_w = None    # type: Optional[mx.nd.NDArray]
        self.output_layer_b = None    # type: Optional[mx.nd.NDArray]

    @property
    def num_source_factors(self) -> int:
        """
        Returns the number of source factors of this InferenceModel (at least 1).
        """
        return self.config.config_data.num_source_factors

    def initialize(self, max_input_length: int, get_max_output_length_function: Callable):
        """
        Delayed construction of modules to ensure multiple Inference models can agree on computing a common
        maximum output length.

        :param max_input_length: Maximum input length.
        :param get_max_output_length_function: Callable to compute maximum output length.
        """
        self.max_input_length = max_input_length
        if self.max_input_length > self.training_max_seq_len_source:
            logger.warning("Model was only trained with sentences up to a length of %d, "
                           "but a max_input_len of %d is used.",
                           self.training_max_seq_len_source, self.max_input_length)
        self.get_max_output_length = get_max_output_length_function

        # check the maximum supported length of the encoder & decoder:
        if self.max_supported_seq_len_source is not None:
            utils.check_condition(self.max_input_length <= self.max_supported_seq_len_source,
                                  "Encoder only supports a maximum length of %d" % self.max_supported_seq_len_source)
        if self.max_supported_seq_len_target is not None:
            decoder_max_len = self.get_max_output_length(max_input_length)
            utils.check_condition(decoder_max_len <= self.max_supported_seq_len_target,
                                  "Decoder only supports a maximum length of %d, but %d was requested. Note that the "
                                  "maximum output length depends on the input length and the source/target length "
                                  "ratio observed during training." % (self.max_supported_seq_len_target,
                                                                       decoder_max_len))

        self.encoder_module, self.encoder_default_bucket_key = self._get_encoder_module()
        self.decoder_module, self.decoder_default_bucket_key = self._get_decoder_module()

        max_encoder_data_shapes = self._get_encoder_data_shapes(self.encoder_default_bucket_key)
        max_decoder_data_shapes = self._get_decoder_data_shapes(self.decoder_default_bucket_key)
        self.encoder_module.bind(data_shapes=max_encoder_data_shapes, for_training=False, grad_req="null")
        self.decoder_module.bind(data_shapes=max_decoder_data_shapes, for_training=False, grad_req="null")

        self.load_params_from_file(self.params_fname)
        self.encoder_module.init_params(arg_params=self.params, aux_params=self.aux_params, allow_missing=False)
        self.decoder_module.init_params(arg_params=self.params, aux_params=self.aux_params, allow_missing=False)

        if self.cache_output_layer_w_b:
            if self.output_layer.weight_normalization:
                # precompute normalized output layer weight imperatively
                assert self.output_layer.weight_norm is not None
                weight = self.params[self.output_layer.weight_norm.weight.name].as_in_context(self.context)
                scale = self.params[self.output_layer.weight_norm.scale.name].as_in_context(self.context)
                self.output_layer_w = self.output_layer.weight_norm(weight, scale)
            else:
                self.output_layer_w = self.params[self.output_layer.w.name].as_in_context(self.context)
            self.output_layer_b = self.params[self.output_layer.b.name].as_in_context(self.context)

    def _get_encoder_module(self) -> Tuple[mx.mod.BucketingModule, int]:
        """
        Returns a BucketingModule for the encoder. Given a source sequence, it returns
        the initial decoder states of the model.
        The bucket key for this module is the length of the source sequence.

        :return: Tuple of encoder module and default bucket key.
        """

        def sym_gen(source_seq_len: int):
            source = mx.sym.Variable(C.SOURCE_NAME)
            source_words = source.split(num_outputs=self.num_source_factors, axis=2, squeeze_axis=True)[0]
            source_length = utils.compute_lengths(source_words)

            # source embedding
            (source_embed,
             source_embed_length,
             source_embed_seq_len) = self.embedding_source.encode(source, source_length, source_seq_len)

            # encoder
            # source_encoded: (source_encoded_length, batch_size, encoder_depth)
            (source_encoded,
             source_encoded_length,
             source_encoded_seq_len) = self.encoder.encode(source_embed,
                                                           source_embed_length,
                                                           source_embed_seq_len)

            # initial decoder states
            decoder_init_states = self.decoder.init_states(source_encoded,
                                                           source_encoded_length,
                                                           source_encoded_seq_len)

            data_names = [C.SOURCE_NAME]
            label_names = []  # type: List[str]
            return mx.sym.Group(decoder_init_states), data_names, label_names

        default_bucket_key = self.max_input_length
        module = mx.mod.BucketingModule(sym_gen=sym_gen,
                                        default_bucket_key=default_bucket_key,
                                        context=self.context)
        return module, default_bucket_key

    def _get_decoder_module(self) -> Tuple[mx.mod.BucketingModule, Tuple[int, int]]:
        """
        Returns a BucketingModule for a single decoder step.
        Given previously predicted word and previous decoder states, it returns
        a distribution over the next predicted word and the next decoder states.
        The bucket key for this module is the length of the source sequence
        and the current time-step in the inference procedure (e.g. beam search).
        The latter corresponds to the current length of the target sequences.

        :return: Tuple of decoder module and default bucket key.
        """

        def sym_gen(bucket_key: Tuple[int, int]):
            """
            Returns either softmax output (probs over target vocabulary) or inputs to logit
            computation, controlled by decoder_return_logit_inputs
            """
            source_seq_len, decode_step = bucket_key
            source_embed_seq_len = self.embedding_source.get_encoded_seq_len(source_seq_len)
            source_encoded_seq_len = self.encoder.get_encoded_seq_len(source_embed_seq_len)

            self.decoder.reset()
            target_prev = mx.sym.Variable(C.TARGET_NAME)
            states = self.decoder.state_variables(decode_step)
            state_names = [state.name for state in states]

            # embedding for previous word
            # (batch_size, num_embed)
            target_embed_prev, _, _ = self.embedding_target.encode(data=target_prev, data_length=None, seq_len=1)

            # decoder
            # target_decoded: (batch_size, decoder_depth)
            (target_decoded,
             attention_probs,
             states) = self.decoder.decode_step(decode_step,
                                                target_embed_prev,
                                                source_encoded_seq_len,
                                                *states)

            if self.decoder_return_logit_inputs:
                # skip output layer in graph
                outputs = mx.sym.identity(target_decoded, name=C.LOGIT_INPUTS_NAME)
            else:
                # logits: (batch_size, target_vocab_size)
                logits = self.output_layer(target_decoded)
                if self.softmax_temperature is not None:
                    logits = logits / self.softmax_temperature
                if self.skip_softmax:
                    # skip softmax for greedy decoding
                    outputs = logits
                else:
                    outputs = mx.sym.softmax(data=logits, name=C.SOFTMAX_NAME)

            data_names = [C.TARGET_NAME] + state_names
            label_names = []  # type: List[str]
            return mx.sym.Group([outputs, attention_probs] + states), data_names, label_names

        # pylint: disable=not-callable
        default_bucket_key = (self.max_input_length, self.get_max_output_length(self.max_input_length))
        module = mx.mod.BucketingModule(sym_gen=sym_gen,
                                        default_bucket_key=default_bucket_key,
                                        context=self.context)
        return module, default_bucket_key

    def _get_encoder_data_shapes(self, bucket_key: int) -> List[mx.io.DataDesc]:
        """
        Returns data shapes of the encoder module.

        :param bucket_key: Maximum input length.
        :return: List of data descriptions.
        """
        return [mx.io.DataDesc(name=C.SOURCE_NAME,
                               shape=(self.batch_size, bucket_key, self.num_source_factors),
                               layout=C.BATCH_MAJOR)]

    @lru_cache(maxsize=None)
    def _get_decoder_data_shapes(self, bucket_key: Tuple[int, int]) -> List[mx.io.DataDesc]:
        """
        Returns data shapes of the decoder module.

        :param bucket_key: Tuple of (maximum input length, maximum target length).
        :return: List of data descriptions.
        """
        source_max_length, target_max_length = bucket_key
        return [mx.io.DataDesc(name=C.TARGET_NAME, shape=(self.batch_size * self.beam_size,),
                               layout="NT")] + self.decoder.state_shapes(self.batch_size * self.beam_size,
                                                                         target_max_length,
                                                                         self.encoder.get_encoded_seq_len(
                                                                             source_max_length),
                                                                         self.encoder.get_num_hidden())

    def run_encoder(self,
                    source: mx.nd.NDArray,
                    source_max_length: int) -> 'ModelState':
        """
        Runs forward pass of the encoder.
        Encodes source given source length and bucket key.
        Returns encoder representation of the source, source_length, initial hidden state of decoder RNN,
        and initial decoder states tiled to beam size.

        :param source: Integer-coded input tokens. Shape (batch_size, source length, num_source_factors).
        :param source_max_length: Bucket key.
        :return: Initial model state.
        """
        batch = mx.io.DataBatch(data=[source],
                                label=None,
                                bucket_key=source_max_length,
                                provide_data=self._get_encoder_data_shapes(source_max_length))

        self.encoder_module.forward(data_batch=batch, is_train=False)
        decoder_states = self.encoder_module.get_outputs()

        # replicate encoder/init module results beam size times
        decoder_states = [mx.nd.repeat(s, repeats=self.beam_size, axis=0) for s in decoder_states]
        return ModelState(decoder_states)

    def run_decoder(self,
                    prev_word: mx.nd.NDArray,
                    bucket_key: Tuple[int, int],
                    model_state: 'ModelState') -> Tuple[mx.nd.NDArray, mx.nd.NDArray, 'ModelState']:
        """
        Runs forward pass of the single-step decoder.

        :return: Decoder stack output (logit inputs or probability distribution), attention scores, updated model state.
        """
        batch = mx.io.DataBatch(
            data=[prev_word.as_in_context(self.context)] + model_state.states,
            label=None,
            bucket_key=bucket_key,
            provide_data=self._get_decoder_data_shapes(bucket_key))
        self.decoder_module.forward(data_batch=batch, is_train=False)
        out, attention_probs, *model_state.states = self.decoder_module.get_outputs()
        return out, attention_probs, model_state

    @property
    def training_max_seq_len_source(self) -> int:
        """ The maximum sequence length on the source side during training. """
        return self.config.config_data.data_statistics.max_observed_len_source

    @property
    def training_max_seq_len_target(self) -> int:
        """ The maximum sequence length on the target side during training. """
        return self.config.config_data.data_statistics.max_observed_len_target

    @property
    def max_supported_seq_len_source(self) -> Optional[int]:
        """ If not None this is the maximally supported source length during inference (hard constraint). """
        return self.encoder.get_max_seq_len()

    @property
    def max_supported_seq_len_target(self) -> Optional[int]:
        """ If not None this is the maximally supported target length during inference (hard constraint). """
        return self.decoder.get_max_seq_len()

    @property
    def length_ratio_mean(self) -> float:
        return self.config.config_data.data_statistics.length_ratio_mean

    @property
    def length_ratio_std(self) -> float:
        return self.config.config_data.data_statistics.length_ratio_std

    @property
    def source_with_eos(self) -> bool:
        return self.config.config_data.source_with_eos


def load_models(context: mx.context.Context,
                max_input_len: Optional[int],
                beam_size: int,
                batch_size: int,
                model_folders: List[str],
                checkpoints: Optional[List[int]] = None,
                softmax_temperature: Optional[float] = None,
                max_output_length_num_stds: int = C.DEFAULT_NUM_STD_MAX_OUTPUT_LENGTH,
                decoder_return_logit_inputs: bool = False,
                cache_output_layer_w_b: bool = False,
                forced_max_output_len: Optional[int] = None,
                override_dtype: Optional[str] = None) -> Tuple[List[InferenceModel],
                                                               List[vocab.Vocab],
                                                               vocab.Vocab]:
    """
    Loads a list of models for inference.

    :param context: MXNet context to bind modules to.
    :param max_input_len: Maximum input length.
    :param beam_size: Beam size.
    :param batch_size: Batch size.
    :param model_folders: List of model folders to load models from.
    :param checkpoints: List of checkpoints to use for each model in model_folders. Use None to load best checkpoint.
    :param softmax_temperature: Optional parameter to control steepness of softmax distribution.
    :param max_output_length_num_stds: Number of standard deviations to add to mean target-source length ratio
           to compute maximum output length.
    :param decoder_return_logit_inputs: Model decoders return inputs to logit computation instead of softmax over target
                                        vocabulary.  Used when logits/softmax are handled separately.
    :param cache_output_layer_w_b: Models cache weights and biases for logit computation as NumPy arrays (used with
                                   restrict lexicon).
    :param forced_max_output_len: An optional overwrite of the maximum output length.
    :param override_dtype: Overrides dtype of encoder and decoder defined at training time to a different one.
    :return: List of models, source vocabulary, target vocabulary, source factor vocabularies.
    """
    logger.info("Loading %d model(s) from %s ...", len(model_folders), model_folders)
    load_time_start = time.time()
    models = []  # type: List[InferenceModel]
    source_vocabs = []    # type: List[List[vocab.Vocab]]
    target_vocabs = []    # type: List[vocab.Vocab]

    if checkpoints is None:
        checkpoints = [None] * len(model_folders)

    # skip softmax for a single model,
    if len(model_folders) == 1 and beam_size == 1:
        skip_softmax = True
        logger.info("Enabled skipping softmax for a single model and greedy decoding.")
    else:
        # but not for an ensemble or beam search
        skip_softmax = False

    for model_folder, checkpoint in zip(model_folders, checkpoints):
        model_source_vocabs = vocab.load_source_vocabs(model_folder)
        model_target_vocab = vocab.load_target_vocab(model_folder)
        source_vocabs.append(model_source_vocabs)
        target_vocabs.append(model_target_vocab)

        model_version = utils.load_version(os.path.join(model_folder, C.VERSION_NAME))
        logger.info("Model version: %s", model_version)
        utils.check_version(model_version)
        model_config = model.SockeyeModel.load_config(os.path.join(model_folder, C.CONFIG_NAME))
        if override_dtype is not None:
            model_config.config_encoder.dtype = override_dtype
            model_config.config_decoder.dtype = override_dtype

        if checkpoint is None:
            params_fname = os.path.join(model_folder, C.PARAMS_BEST_NAME)
        else:
            params_fname = os.path.join(model_folder, C.PARAMS_NAME % checkpoint)

        inference_model = InferenceModel(config=model_config,
                                         params_fname=params_fname,
                                         context=context,
                                         beam_size=beam_size,
                                         batch_size=batch_size,
                                         softmax_temperature=softmax_temperature,
                                         decoder_return_logit_inputs=decoder_return_logit_inputs,
                                         cache_output_layer_w_b=cache_output_layer_w_b,
                                         skip_softmax=skip_softmax)
        utils.check_condition(inference_model.num_source_factors == len(model_source_vocabs),
                              "Number of loaded source vocabularies (%d) does not match "
                              "number of source factors for model '%s' (%d)" % (len(model_source_vocabs), model_folder,
                                                                                inference_model.num_source_factors))
        models.append(inference_model)

    utils.check_condition(vocab.are_identical(*target_vocabs), "Target vocabulary ids do not match")
    first_model_vocabs = source_vocabs[0]
    for fi in range(len(first_model_vocabs)):
        utils.check_condition(vocab.are_identical(*[source_vocabs[i][fi] for i in range(len(source_vocabs))]),
                              "Source vocabulary ids do not match. Factor %d" % fi)

    source_with_eos = models[0].source_with_eos
    utils.check_condition(all(source_with_eos == m.source_with_eos for m in models),
                          "All models must agree on using source-side EOS symbols or not. "
                          "Did you try combining models trained with different versions?")

    # set a common max_output length for all models.
    max_input_len, get_max_output_length = models_max_input_output_length(models,
                                                                          max_output_length_num_stds,
                                                                          max_input_len,
                                                                          forced_max_output_len=forced_max_output_len)

    for inference_model in models:
        inference_model.initialize(max_input_len, get_max_output_length)

    load_time = time.time() - load_time_start
    logger.info("%d model(s) loaded in %.4fs", len(models), load_time)
    return models, source_vocabs[0], target_vocabs[0]


def models_max_input_output_length(models: List[InferenceModel],
                                   num_stds: int,
                                   forced_max_input_len: Optional[int] = None,
                                   forced_max_output_len: Optional[int] = None) -> Tuple[int, Callable]:
    """
    Returns a function to compute maximum output length given a fixed number of standard deviations as a
    safety margin, and the current input length.
    Mean and std are taken from the model with the largest values to allow proper ensembling of models
    trained on different data sets.

    :param models: List of models.
    :param num_stds: Number of standard deviations to add as a safety margin. If -1, returned maximum output lengths
                     will always be 2 * input_length.
    :param forced_max_input_len: An optional overwrite of the maximum input length.
    :param forced_max_output_len: An optional overwrite of the maximum output length.
    :return: The maximum input length and a function to get the output length given the input length.
    """
    max_mean = max(model.length_ratio_mean for model in models)
    max_std = max(model.length_ratio_std for model in models)

    supported_max_seq_len_source = min((model.max_supported_seq_len_source for model in models
                                        if model.max_supported_seq_len_source is not None),
                                       default=None)
    supported_max_seq_len_target = min((model.max_supported_seq_len_target for model in models
                                        if model.max_supported_seq_len_target is not None),
                                       default=None)
    training_max_seq_len_source = min(model.training_max_seq_len_source for model in models)

    return get_max_input_output_length(supported_max_seq_len_source,
                                       supported_max_seq_len_target,
                                       training_max_seq_len_source,
                                       length_ratio_mean=max_mean,
                                       length_ratio_std=max_std,
                                       num_stds=num_stds,
                                       forced_max_input_len=forced_max_input_len,
                                       forced_max_output_len=forced_max_output_len)


def get_max_input_output_length(supported_max_seq_len_source: Optional[int],
                                supported_max_seq_len_target: Optional[int],
                                training_max_seq_len_source: Optional[int],
                                length_ratio_mean: float,
                                length_ratio_std: float,
                                num_stds: int,
                                forced_max_input_len: Optional[int] = None,
                                forced_max_output_len: Optional[int] = None) -> Tuple[int, Callable]:
    """
    Returns a function to compute maximum output length given a fixed number of standard deviations as a
    safety margin, and the current input length. It takes into account optional maximum source and target lengths.

    :param supported_max_seq_len_source: The maximum source length supported by the models.
    :param supported_max_seq_len_target: The maximum target length supported by the models.
    :param training_max_seq_len_source: The maximum source length observed during training.
    :param length_ratio_mean: The mean of the length ratio that was calculated on the raw sequences with special
           symbols such as EOS or BOS.
    :param length_ratio_std: The standard deviation of the length ratio.
    :param num_stds: The number of standard deviations the target length may exceed the mean target length (as long as
           the supported maximum length allows for this).
    :param forced_max_input_len: An optional overwrite of the maximum input length.
    :param forced_max_output_len: An optional overwrite of the maximum out length.
    :return: The maximum input length and a function to get the output length given the input length.
    """
    space_for_bos = 1
    space_for_eos = 1

    if num_stds < 0:
        factor = C.TARGET_MAX_LENGTH_FACTOR  # type: float
    else:
        factor = length_ratio_mean + (length_ratio_std * num_stds)

    if forced_max_input_len is None:
        # Make sure that if there is a hard constraint on the maximum source or target length we never exceed this
        # constraint. This is for example the case for learned positional embeddings, which are only defined for the
        # maximum source and target sequence length observed during training.
        if supported_max_seq_len_source is not None and supported_max_seq_len_target is None:
            max_input_len = supported_max_seq_len_source
        elif supported_max_seq_len_source is None and supported_max_seq_len_target is not None:
            max_output_len = supported_max_seq_len_target - space_for_bos - space_for_eos
            if np.ceil(factor * training_max_seq_len_source) > max_output_len:
                max_input_len = int(np.floor(max_output_len / factor))
            else:
                max_input_len = training_max_seq_len_source
        elif supported_max_seq_len_source is not None or supported_max_seq_len_target is not None:
            max_output_len = supported_max_seq_len_target - space_for_bos - space_for_eos
            if np.ceil(factor * supported_max_seq_len_source) > max_output_len:
                max_input_len = int(np.floor(max_output_len / factor))
            else:
                max_input_len = supported_max_seq_len_source
        else:
            # Any source/target length is supported and max_input_len was not manually set, therefore we use the
            # maximum length from training.
            max_input_len = training_max_seq_len_source
    else:
        max_input_len = forced_max_input_len

    def get_max_output_length(input_length: int):
        """
        Returns the maximum output length for inference given the input length.
        Explicitly includes space for BOS and EOS sentence symbols in the target sequence, because we assume
        that the mean length ratio computed on the training data do not include these special symbols.
        (see data_io.analyze_sequence_lengths)
        """
        if forced_max_output_len is not None:
            return forced_max_output_len
        else:
            return int(np.ceil(factor * input_length)) + space_for_bos + space_for_eos

    return max_input_len, get_max_output_length


BeamHistory = Dict[str, List]
Tokens = List[str]
SentenceId = Union[int, str]


class TranslatorInput:
    """
    Object required by Translator.translate().

    :param sentence_id: Sentence id.
    :param tokens: List of input tokens.
    :param factors: Optional list of additional factor sequences.
    :param include_list: Optional list of target-side positive constraints.
    :param avoid_list: Optional list of target-side negative constraints.
    """

    __slots__ = ('sentence_id', 'tokens', 'factors', 'include_list', 'avoid_list')

    def __init__(self,
                 sentence_id: SentenceId,
                 tokens: Tokens,
                 factors: Optional[List[Tokens]] = None,
                 include_list: Optional[List[Tokens]] = None,
                 avoid_list: Optional[List[Tokens]] = None) -> None:
        self.sentence_id = sentence_id
        self.tokens = tokens
        self.factors = factors
        self.include_list = include_list
        self.avoid_list = avoid_list

    def __str__(self):
        return 'TranslatorInput(%s, %s, factors=%s, include=%s, avoid=%s)' \
            % (self.sentence_id, self.tokens, self.factors, self.include_list, self.avoid_list)

    def __len__(self):
        return len(self.tokens)

    @property
    def num_factors(self) -> int:
        """
        Returns the number of factors of this instance.
        """
        return 1 + (0 if not self.factors else len(self.factors))

    def chunks(self, chunk_size: int) -> Generator['TranslatorInput', None, None]:
        """
        Takes a TranslatorInput (itself) and yields TranslatorInputs for chunks of size chunk_size.

        :param chunk_size: The maximum size of a chunk.
        :return: A generator of TranslatorInputs, one for each chunk created.
        """

        if len(self.tokens) > chunk_size and self.include_list is not None:
            logger.warning(
                'Input %s has length (%d) that exceeds max input length (%d), '
                'triggering internal splitting. Placing all target-side constraints '
                'with the first chunk, which is probably wrong.',
                self.sentence_id, len(self.tokens), chunk_size)

        for chunk_id, i in enumerate(range(0, len(self), chunk_size)):
            factors = [factor[i:i + chunk_size] for factor in self.factors] if self.factors is not None else None
            # Constrained decoding is not supported for chunked TranslatorInputs. As a fall-back, constraints are
            # assigned to the first chunk
            include_list = self.include_list if chunk_id == 0 else None
            yield TranslatorInput(sentence_id=self.sentence_id,
                                  tokens=self.tokens[i:i + chunk_size],
                                  factors=factors,
                                  include_list=self.include_list,
                                  avoid_list=self.avoid_list)

    def with_eos(self) -> 'TranslatorInput':
        """
        :return: A new translator input with EOS appended to the tokens and factors.
        """
        return TranslatorInput(sentence_id=self.sentence_id,
                               tokens=self.tokens + [C.EOS_SYMBOL],
                               factors=[factor + [C.EOS_SYMBOL] for factor in
                                        self.factors] if self.factors is not None else None,
                               include_list=self.include_list,
                               avoid_list=self.avoid_list)


class BadTranslatorInput(TranslatorInput):

    def __init__(self, sentence_id: SentenceId, tokens: Tokens) -> None:
        super().__init__(sentence_id=sentence_id, tokens=tokens, factors=None)


def _bad_input(sentence_id: SentenceId, reason: str = '') -> BadTranslatorInput:
    logger.warning("Bad input (%s): '%s'. Will return empty output.", sentence_id, reason.strip())
    return BadTranslatorInput(sentence_id=sentence_id, tokens=[])


def make_input_from_plain_string(sentence_id: SentenceId, string: str) -> TranslatorInput:
    """
    Returns a TranslatorInput object from a plain string.

    :param sentence_id: Sentence id.
    :param string: An input string.
    :return: A TranslatorInput.
    """
    return TranslatorInput(sentence_id, tokens=list(data_io.get_tokens(string)), factors=None)


def make_input_from_json_string(sentence_id: SentenceId, json_string: str) -> TranslatorInput:
    """
    Returns a TranslatorInput object from a JSON object, serialized as a string.

    :param sentence_id: Sentence id.
    :param json_string: A JSON object serialized as a string that must contain a key "text", mapping to the input text,
           and optionally a key "factors" that maps to a list of strings, each of which representing a factor sequence
           for the input text.
    :return: A TranslatorInput.
    """
    try:
        jobj = json.loads(json_string, encoding=C.JSON_ENCODING)
        tokens = jobj[C.JSON_TEXT_KEY]
        tokens = list(data_io.get_tokens(tokens))
        factors = jobj.get(C.JSON_FACTORS_KEY)
        if isinstance(factors, list):
            factors = [list(data_io.get_tokens(factor)) for factor in factors]
            lengths = [len(f) for f in factors]
            if not all(length == len(tokens) for length in lengths):
                logger.error("Factors have different length than input text: %d vs. %s", len(tokens), str(lengths))
                return _bad_input(sentence_id, reason=json_string)

        # List of phrases to prevent from occuring in the output
        avoid_list = jobj.get(C.JSON_AVOID_KEY)

        # List of phrases that must appear in the output
        include_list = jobj.get(C.JSON_CONSTRAINTS_KEY)

        # If there is overlap between positive and negative constraints, assume the user wanted
        # the words, and so remove them from the avoid_list (negative constraints)
        if include_list is not None and avoid_list is not None:
            avoid_set = set(avoid_list)
            overlap = set(include_list).intersection(avoid_set)
            if len(overlap) > 0:
                avoid_list = list(avoid_set.difference(overlap))

        # Convert to a list of tokens
        if isinstance(avoid_list, list):
            avoid_list = [list(data_io.get_tokens(phrase)) for phrase in avoid_list]
        if isinstance(include_list, list):
            include_list = [list(data_io.get_tokens(phrase)) for phrase in include_list]

        return TranslatorInput(sentence_id=sentence_id, tokens=tokens, factors=factors, include_list=include_list, avoid_list=avoid_list)

    except Exception as e:
        logger.exception(e, exc_info=True) if not is_python34() else logger.error(e)  # type: ignore
        return _bad_input(sentence_id, reason=json_string)


def make_input_from_factored_string(sentence_id: SentenceId,
                                    factored_string: str,
                                    translator: 'Translator',
                                    delimiter: str = C.DEFAULT_FACTOR_DELIMITER) -> TranslatorInput:
    """
    Returns a TranslatorInput object from a string with factor annotations on a token level, separated by delimiter.
    If translator does not require any source factors, the string is parsed as a plain token string.

    :param sentence_id: Sentence id.
    :param factored_string: An input string with additional factors per token, separated by delimiter.
    :param translator: A translator object.
    :param delimiter: A factor delimiter. Default: '|'.
    :return: A TranslatorInput.
    """
    utils.check_condition(bool(delimiter) and not delimiter.isspace(),
                          "Factor delimiter can not be whitespace or empty.")

    model_num_source_factors = translator.num_source_factors

    if model_num_source_factors == 1:
        return make_input_from_plain_string(sentence_id=sentence_id, string=factored_string)

    tokens = []  # type: Tokens
    factors = [[] for _ in range(model_num_source_factors - 1)]  # type: List[Tokens]
    for token_id, token in enumerate(data_io.get_tokens(factored_string)):
        pieces = token.split(delimiter)

        if not all(pieces) or len(pieces) != model_num_source_factors:
            logger.error("Failed to parse %d factors at position %d ('%s') in '%s'" % (model_num_source_factors,
                                                                                       token_id, token,
                                                                                       factored_string.strip()))
            return _bad_input(sentence_id, reason=factored_string)

        tokens.append(pieces[0])
        for i, factor in enumerate(factors):
            factors[i].append(pieces[i + 1])

    return TranslatorInput(sentence_id=sentence_id, tokens=tokens, factors=factors)


def make_input_from_multiple_strings(sentence_id: SentenceId, strings: List[str]) -> TranslatorInput:
    """
    Returns a TranslatorInput object from multiple strings, where the first element corresponds to the surface tokens
    and the remaining elements to additional factors. All strings must parse into token sequences of the same length.

    :param sentence_id: Sentence id.
    :param strings: A list of strings representing a factored input sequence.
    :return: A TranslatorInput.
    """
    if not bool(strings):
        return TranslatorInput(sentence_id=sentence_id, tokens=[], factors=None)

    tokens = list(data_io.get_tokens(strings[0]))
    factors = [list(data_io.get_tokens(factor)) for factor in strings[1:]]
    if not all(len(factor) == len(tokens) for factor in factors):
        logger.error("Length of string sequences do not match: '%s'", strings)
        return _bad_input(sentence_id, reason=str(strings))
    return TranslatorInput(sentence_id=sentence_id, tokens=tokens, factors=factors)


class TranslatorOutput:
    """
    Output structure from Translator.

    :param sentence_id: Sentence id.
    :param translation: Translation string without sentence boundary tokens.
    :param tokens: List of translated tokens.
    :param attention_matrix: Attention matrix. Shape: (target_length, source_length).
    :param score: Negative log probability of generated translation.
    :param beam_histories: List of beam histories. The list will contain more than one
           history if it was split due to exceeding max_length.
    """
    __slots__ = ('sentence_id', 'translation', 'tokens', 'attention_matrix', 'score', 'beam_histories')

    def __init__(self,
                 sentence_id: SentenceId,
                 translation: str,
                 tokens: List[str],
                 attention_matrix: np.ndarray,
                 score: float,
                 beam_histories: Optional[List[BeamHistory]] = None) -> None:
        self.sentence_id = sentence_id
        self.translation = translation
        self.tokens = tokens
        self.attention_matrix = attention_matrix
        self.score = score
        self.beam_histories = beam_histories


TokenIds = List[int]


class Translation:
    __slots__ = ('target_ids', 'attention_matrix', 'score', 'beam_histories')

    def __init__(self,
                 target_ids: TokenIds,
                 attention_matrix: np.ndarray,
                 score: float,
                 beam_history: List[BeamHistory] = None) -> None:
        self.target_ids = target_ids
        self.attention_matrix = attention_matrix
        self.score = score
        self.beam_histories = beam_history if beam_history is not None else []


def empty_translation() -> Translation:
    return Translation(target_ids=[], attention_matrix=np.asarray([[0]]), score=-np.inf)


IndexedTranslatorInput = NamedTuple('IndexedTranslatorInput', [
    ('input_idx', int),
    ('chunk_idx', int),
    ('translator_input', TranslatorInput)
])
"""
Translation of a chunk of a sentence.

:param input_idx: Internal index of translation requests to keep track of the correct order of translations.
:param chunk_idx: The index of the chunk. Used when TranslatorInputs get split across multiple chunks.
:param input: The translator input.
"""


IndexedTranslation = NamedTuple('IndexedTranslation', [
    ('input_idx', int),
    ('chunk_idx', int),
    ('translation', Translation),
])
"""
Translation of a chunk of a sentence.

:param input_idx: Internal index of translation requests to keep track of the correct order of translations.
:param chunk_idx: The index of the chunk. Used when TranslatorInputs get split across multiple chunks.
:param translation: The translation of the input chunk.
"""


class ModelState:
    """
    A ModelState encapsulates information about the decoder states of an InferenceModel.
    """

    def __init__(self, states: List[mx.nd.NDArray]) -> None:
        self.states = states

    def sort_state(self, best_hyp_indices: mx.nd.NDArray):
        """
        Sorts states according to k-best order from last step in beam search.
        """
        self.states = [mx.nd.take(ds, best_hyp_indices) for ds in self.states]


class LengthPenalty(mx.gluon.HybridBlock):
    """
    Calculates the length penalty as:
    (beta + len(Y))**alpha / (beta + 1)**alpha

    See Wu et al. 2016 (note that in the paper beta has a different meaning,
    and a fixed value 5 was used for this parameter)

    :param alpha: The alpha factor for the length penalty (see above).
    :param beta: The beta factor for the length penalty (see above).
    """

    def __init__(self, alpha: float = 1.0, beta: float = 0.0, **kwargs) -> None:
        super().__init__(**kwargs)
        self.alpha = alpha
        self.beta = beta
        self.denominator = (self.beta + 1.) ** self.alpha

    def hybrid_forward(self, F, lengths):
        if self.alpha == 0.0:
            if F is None:
                return 1.0
            else:
                return F.ones_like(lengths)
        else:
            numerator = self.beta + lengths if self.beta != 0.0 else lengths
            numerator = numerator ** self.alpha if self.alpha != 1.0 else numerator
            return numerator / self.denominator

    def get(self, lengths: Union[mx.nd.NDArray, int, float]) -> Union[mx.nd.NDArray, float]:
        """
        Calculate the length penalty for the given vector of lengths.

        :param lengths: A scalar or a matrix of sentence lengths of dimensionality (batch_size, 1).
        :return: The length penalty. A scalar or a matrix (batch_size, 1) depending on the input.
        """
        return self.hybrid_forward(None, lengths)


def _concat_translations(translations: List[Translation], stop_ids: Set[int],
                         length_penalty: LengthPenalty) -> Translation:
    """
    Combine translations through concatenation.

    :param translations: A list of translations (sequence starting with BOS symbol, attention_matrix), score and length.
    :param translations: The EOS symbols.
    :return: A concatenation if the translations with a score.
    """
    # Concatenation of all target ids without BOS and EOS
    target_ids = []
    attention_matrices = []
    beam_histories = []  # type: List[BeamHistory]
    for idx, translation in enumerate(translations):
        if idx == len(translations) - 1:
            target_ids.extend(translation.target_ids)
            attention_matrices.append(translation.attention_matrix)
        else:
            if translation.target_ids[-1] in stop_ids:
                target_ids.extend(translation.target_ids[:-1])
                attention_matrices.append(translation.attention_matrix[:-1, :])
            else:
                target_ids.extend(translation.target_ids)
                attention_matrices.append(translation.attention_matrix)
        beam_histories.extend(translation.beam_histories)

    # Combine attention matrices:
    attention_shapes = [attention_matrix.shape for attention_matrix in attention_matrices]
    attention_matrix_combined = np.zeros(np.sum(np.asarray(attention_shapes), axis=0))
    pos_t, pos_s = 0, 0
    for attention_matrix, (len_t, len_s) in zip(attention_matrices, attention_shapes):
        attention_matrix_combined[pos_t:pos_t + len_t, pos_s:pos_s + len_s] = attention_matrix
        pos_t += len_t
        pos_s += len_s

    # Unnormalize + sum and renormalize the score:
    score = sum(translation.score * length_penalty.get(len(translation.target_ids))
                for translation in translations)
    score = score / length_penalty.get(len(target_ids))
    return Translation(target_ids, attention_matrix_combined, score, beam_histories)


class Translator:
<<<<<<< HEAD
	"""
	Translator uses one or several models to translate input.
	The translator holds a reference to vocabularies to convert between word ids and text tokens for input and
	translation strings.

	:param context: MXNet context to bind modules to.
	:param ensemble_mode: Ensemble mode: linear or log_linear combination.
	:param length_penalty: Length penalty instance.
	:param beam_prune: Beam pruning difference threshold.
	:param beam_search_stop: The stopping criterium.
	:param models: List of models.
	:param source_vocabs: Source vocabularies.
	:param target_vocab: Target vocabulary.
	:param restrict_lexicon: Top-k lexicon to use for target vocabulary restriction.
	:param include_list: Global list of phrases to include from the output.
	:param avoid_list: Global list of phrases to exclude from the output.
	:param store_beam: If True, store the beam search history and return it in the TranslatorOutput.
	:param strip_unknown_words: If True, removes any <unk> symbols from outputs.
	:param skip_topk: If True, uses argmax instead of topk for greedy decoding.
	"""

	def __init__(self,
				 context: mx.context.Context,
				 ensemble_mode: str,
				 bucket_source_width: int,
				 length_penalty: LengthPenalty,
				 beam_prune: float,
				 beam_search_stop: str,
				 models: List[InferenceModel],
				 source_vocabs: List[vocab.Vocab],
				 target_vocab: vocab.Vocab,
				 restrict_lexicon: Optional[lexicon.TopKLexicon] = None,
				 include_list: Optional[str] = None,
				 avoid_list: Optional[str] = None,
				 store_beam: bool = False,
				 strip_unknown_words: bool = False,
				 skip_topk: bool = False) -> None:
		self.context = context
		self.length_penalty = length_penalty
		self.beam_prune = beam_prune
		self.beam_search_stop = beam_search_stop
		self.source_vocabs = source_vocabs
		self.vocab_target = target_vocab
		self.vocab_target_inv = vocab.reverse_vocab(self.vocab_target)
		self.restrict_lexicon = restrict_lexicon
		self.store_beam = store_beam
		self.start_id = self.vocab_target[C.BOS_SYMBOL]
		assert C.PAD_ID == 0, "pad id should be 0"
		self.stop_ids = {self.vocab_target[C.EOS_SYMBOL], C.PAD_ID}  # type: Set[int]
		self.strip_ids = self.stop_ids.copy()  # ids to strip from the output
		self.unk_id = self.vocab_target[C.UNK_SYMBOL]
		if strip_unknown_words:
			self.strip_ids.add(self.unk_id)
		self.models = models
		utils.check_condition(all(models[0].source_with_eos == m.source_with_eos for m in models),
							  "The source_with_eos property must match across models.")
		self.source_with_eos = models[0].source_with_eos
		self.interpolation_func = self._get_interpolation_func(ensemble_mode)
		self.beam_size = self.models[0].beam_size
		self.batch_size = self.models[0].batch_size
		# skip softmax for a single model, but not for an ensemble
		self.skip_softmax = self.models[0].skip_softmax
		if self.skip_softmax:
			utils.check_condition(len(self.models) == 1 and self.beam_size == 1, "Skipping softmax cannot be enabled for several models, or a beam size > 1.")

		self.skip_topk = skip_topk
		# after models are loaded we ensured that they agree on max_input_length, max_output_length and batch size
		self._max_input_length = self.models[0].max_input_length
		if bucket_source_width > 0:
			self.buckets_source = data_io.define_buckets(self._max_input_length, step=bucket_source_width)
		else:
			self.buckets_source = [self._max_input_length]
		self.pad_dist = mx.nd.full((self.batch_size * self.beam_size, len(self.vocab_target) - 1), val=np.inf,
								   ctx=self.context)
		# These are constants used for manipulation of the beam and scores (particularly for pruning)
		self.zeros_array = mx.nd.zeros((self.batch_size * self.beam_size,), ctx=self.context, dtype='int32')
		self.inf_array = mx.nd.full((self.batch_size * self.beam_size, 1), val=np.inf,
									ctx=self.context, dtype='float32')

		# offset for hypothesis indices in batch decoding
		self.offset = mx.nd.array(np.repeat(np.arange(0, self.batch_size * self.beam_size, self.beam_size), self.beam_size),
								  dtype='int32', ctx=self.context)

		self._update_scores = UpdateScores()
		self._update_scores.initialize(ctx=self.context)
		self._update_scores.hybridize(static_alloc=True, static_shape=True)

		# Vocabulary selection leads to different vocabulary sizes across requests. Hence, we cannot use a
		# statically-shaped HybridBlock for the topk operation in this case; resorting to imperative topk
		# function in this case.
		if self.restrict_lexicon:
			if self.skip_topk:
				self._top = partial(utils.top1, offset=self.offset)  # type: Callable
			else:
				self._top = partial(utils.topk,
									k=self.beam_size,
									offset=self.offset,
									use_mxnet_topk=True)  # type: Callable
		else:
			if self.skip_topk:
				self._top = Top1(k=self.beam_size,
								 batch_size=self.batch_size)  # type: mx.gluon.HybridBlock
				self._top.initialize(ctx=self.context)
				self._top.hybridize(static_alloc=True, static_shape=True)
			else:
				self._top = TopK(k=self.beam_size,
								 batch_size=self.batch_size,
								 vocab_size=len(self.vocab_target))  # type: mx.gluon.HybridBlock
				self._top.initialize(ctx=self.context)
				self._top.hybridize(static_alloc=True, static_shape=True)

		self._sort_by_index = SortByIndex()
		self._sort_by_index.initialize(ctx=self.context)
		self._sort_by_index.hybridize(static_alloc=True, static_shape=True)

		self._update_finished = NormalizeAndUpdateFinished(pad_id=C.PAD_ID,
														   eos_id=self.vocab_target[C.EOS_SYMBOL],
														   length_penalty_alpha=self.length_penalty.alpha,
														   length_penalty_beta=self.length_penalty.beta)
		self._update_finished.initialize(ctx=self.context)
		self._update_finished.hybridize(static_alloc=True, static_shape=True)

		self._prune_hyps = PruneHypotheses(threshold=self.beam_prune, beam_size=self.beam_size)
		self._prune_hyps.initialize(ctx=self.context)
		self._prune_hyps.hybridize(static_alloc=True, static_shape=True)
			

		self.global_include_trie = None
		if include_list is not None:
			self.global_include_trie = constrained.IncludeTrie()
			for phrase in data_io.read_content(include_list):
				phrase_ids = data_io.tokens2ids(phrase, self.vocab_target)
				if self.unk_id in phrase_ids:
					logger.warning("Global include phrase '%s' contains an %s; this may indicate improper preprocessing.", ' '.join(phrase), C.UNK_SYMBOL)
				self.global_include_trie.add_phrase(phrase_ids)

		self.global_avoid_trie = None
		if avoid_list is not None:
			self.global_avoid_trie = constrained.AvoidTrie()
			for phrase in data_io.read_content(avoid_list):
				phrase_ids = data_io.tokens2ids(phrase, self.vocab_target)
				if self.unk_id in phrase_ids:
					logger.warning("Global avoid phrase '%s' contains an %s; this may indicate improper preprocessing.", ' '.join(phrase), C.UNK_SYMBOL)
				self.global_avoid_trie.add_phrase(phrase_ids)

		logger.info("Translator (%d model(s) beam_size=%d beam_prune=%s beam_search_stop=%s "
					"ensemble_mode=%s batch_size=%d buckets_source=%s avoiding=%d)",
					len(self.models),
					self.beam_size,
					'off' if not self.beam_prune else "%.2f" % self.beam_prune,
					self.beam_search_stop,
					"None" if len(self.models) == 1 else ensemble_mode,
					self.batch_size,
					self.buckets_source,
					0 if self.global_avoid_trie is None else len(self.global_avoid_trie))

	@property
	def max_input_length(self) -> int:
		"""
		Returns maximum input length for TranslatorInput objects passed to translate()
		"""
		if self.source_with_eos:
			return self._max_input_length - C.SPACE_FOR_XOS
		else:
			return self._max_input_length

	@property
	def num_source_factors(self) -> int:
		return self.models[0].num_source_factors

	@staticmethod
	def _get_interpolation_func(ensemble_mode):
		if ensemble_mode == 'linear':
			return Translator._linear_interpolation
		elif ensemble_mode == 'log_linear':
			return Translator._log_linear_interpolation
		else:
			raise ValueError("unknown interpolation type")

	@staticmethod
	def _linear_interpolation(predictions):
		# pylint: disable=invalid-unary-operand-type
		return -mx.nd.log(utils.average_arrays(predictions))

	@staticmethod
	def _log_linear_interpolation(predictions):
		"""
		Returns averaged and re-normalized log probabilities
		"""
		log_probs = utils.average_arrays([p.log() for p in predictions])
		# pylint: disable=invalid-unary-operand-type
		return -log_probs.log_softmax()

	def translate(self, trans_inputs: List[TranslatorInput]) -> List[TranslatorOutput]:
		"""
		Batch-translates a list of TranslatorInputs, returns a list of TranslatorOutputs.
		Splits oversized sentences to sentence chunks of size less than max_input_length.

		:param trans_inputs: List of TranslatorInputs as returned by make_input().
		:return: List of translation results.
		"""
		translated_chunks = []	# type: List[IndexedTranslation]

		# split into chunks
		input_chunks = []  # type: List[IndexedTranslatorInput]
		for trans_input_idx, trans_input in enumerate(trans_inputs):
			# bad input
			if isinstance(trans_input, BadTranslatorInput):
				translated_chunks.append(IndexedTranslation(input_idx=trans_input_idx, chunk_idx=0,
															translation=empty_translation()))
			# empty input
			elif len(trans_input.tokens) == 0:
				translated_chunks.append(IndexedTranslation(input_idx=trans_input_idx, chunk_idx=0,
															translation=empty_translation()))
			else:
				# TODO(tdomhan): Remove branch without EOS with next major version bump, as future models will always be trained with source side EOS symbols
				if self.source_with_eos:
					max_input_length_without_eos = self.max_input_length
					# oversized input
					if len(trans_input.tokens) > max_input_length_without_eos:
						logger.debug(
							"Input %s has length (%d) that exceeds max input length (%d). "
							"Splitting into chunks of size %d.",
							trans_input.sentence_id, len(trans_input.tokens),
							self.buckets_source[-1], max_input_length_without_eos)
						chunks = [trans_input_chunk.with_eos()
								  for trans_input_chunk in trans_input.chunks(max_input_length_without_eos)]
						input_chunks.extend([IndexedTranslatorInput(trans_input_idx, chunk_idx, chunk_input)
											 for chunk_idx, chunk_input in enumerate(chunks)])
					# regular input
					else:
						input_chunks.append(IndexedTranslatorInput(trans_input_idx,
																   chunk_idx=0,
																   translator_input=trans_input.with_eos()))
				else:
					if len(trans_input.tokens) > self.max_input_length:
						# oversized input
						logger.debug(
							"Input %s has length (%d) that exceeds max input length (%d). "
							"Splitting into chunks of size %d.",
							trans_input.sentence_id, len(trans_input.tokens),
							self.buckets_source[-1], self.max_input_length)
						chunks = [trans_input_chunk
								  for trans_input_chunk in
								  trans_input.chunks(self.max_input_length)]
						input_chunks.extend([IndexedTranslatorInput(trans_input_idx, chunk_idx, chunk_input)
											 for chunk_idx, chunk_input in enumerate(chunks)])
					else:
						# regular input
						input_chunks.append(IndexedTranslatorInput(trans_input_idx,
																   chunk_idx=0,
																   translator_input=trans_input))

			if trans_input.include_list is not None:
				logger.info("Input %s has %d %s: %s", trans_input.sentence_id,
							len(trans_input.include_list),
							"positive constraint" if len(trans_input.include_list) == 1 else "positive constraints",
							", ".join(" ".join(x) for x in trans_input.include_list))

		# Sort longest to shortest (to rather fill batches of shorter than longer sequences)
		input_chunks = sorted(input_chunks, key=lambda chunk: len(chunk.translator_input.tokens), reverse=True)

		# translate in batch-sized blocks over input chunks
		for batch_id, batch in enumerate(utils.grouper(input_chunks, self.batch_size)):
			logger.debug("Translating batch %d", batch_id)
			# underfilled batch will be filled to a full batch size with copies of the 1st input
			rest = self.batch_size - len(batch)
			if rest > 0:
				logger.debug("Extending the last batch to the full batch size (%d)", self.batch_size)
				batch = batch + [batch[0]] * rest
			translator_inputs = [indexed_translator_input.translator_input for indexed_translator_input in batch]
			batch_translations = self._translate_nd(*self._get_inference_input(translator_inputs))
			# truncate to remove filler translations
			if rest > 0:
				batch_translations = batch_translations[:-rest]
			for chunk, translation in zip(batch, batch_translations):
				translated_chunks.append(IndexedTranslation(chunk.input_idx, chunk.chunk_idx, translation))
		# Sort by input idx and then chunk id
		translated_chunks = sorted(translated_chunks)

		# Concatenate results
		results = []  # type: List[TranslatorOutput]
		chunks_by_input_idx = itertools.groupby(translated_chunks, key=lambda translation: translation.input_idx)
		for trans_input, (input_idx, translations_for_input_idx) in zip(trans_inputs, chunks_by_input_idx):
			translations_for_input_idx = list(translations_for_input_idx)  # type: ignore
			if len(translations_for_input_idx) == 1:  # type: ignore
				translation = translations_for_input_idx[0].translation  # type: ignore
			else:
				translations_to_concat = [translated_chunk.translation
										  for translated_chunk in translations_for_input_idx]
				translation = self._concat_translations(translations_to_concat)

			results.append(self._make_result(trans_input, translation))

		return results

	def _get_inference_input(self,
							 trans_inputs: List[TranslatorInput]) -> Tuple[mx.nd.NDArray,
																		   int,
																		   List[Optional[constrained.RawConstraintList]],
																		   List[Optional[constrained.RawConstraintList]],
																		   mx.nd.NDArray]:
		"""
		Assembles the numerical data for the batch.
		This comprises an NDArray for the source sentences, the bucket key (padded source length), and a list of
		raw constraint lists, one for each sentence in the batch, an NDArray of maximum output lengths for each sentence in the batch.
		Each raw constraint list contains phrases in the form of lists of integers in the target language vocabulary.

		:param trans_inputs: List of TranslatorInputs.
		:return NDArray of source ids (shape=(batch_size, bucket_key, num_factors)),
				bucket key, list of raw constraint lists, and list of phrases to avoid,
				and an NDArray of maximum output lengths.
		"""

		bucket_key = data_io.get_bucket(max(len(inp.tokens) for inp in trans_inputs), self.buckets_source)
		source = mx.nd.zeros((len(trans_inputs), bucket_key, self.num_source_factors), ctx=self.context)
		raw_include_list = [None for x in range(self.batch_size)]  # type: List[Optional[constrained.RawConstraintList]]
		raw_avoid_list = [None for x in range(self.batch_size)]  # type: List[Optional[constrained.RawConstraintList]]

		max_output_lengths = []  # type: List[int]
		for j, trans_input in enumerate(trans_inputs):
			num_tokens = len(trans_input)
			max_output_lengths.append(self.models[0].get_max_output_length(data_io.get_bucket(num_tokens, self.buckets_source)))
			source[j, :num_tokens, 0] = data_io.tokens2ids(trans_input.tokens, self.source_vocabs[0])

			factors = trans_input.factors if trans_input.factors is not None else []
			num_factors = 1 + len(factors)
			if num_factors != self.num_source_factors:
				logger.warning("Input %d factors, but model(s) expect %d", num_factors,
							   self.num_source_factors)
			for i, factor in enumerate(factors[:self.num_source_factors - 1], start=1):
				# fill in as many factors as there are tokens

				source[j, :num_tokens, i] = data_io.tokens2ids(factor, self.source_vocabs[i])[:num_tokens]

			if trans_input.include_list is not None:
				raw_include_list[j] = [data_io.tokens2ids(phrase, self.vocab_target) for phrase in
									  trans_input.include_list]
				if any(self.unk_id in phrase for phrase in raw_include_list[j]):
					logger.warning("Sentence %s: %s was found in the list of phrases to avoid; "
								   "this may indicate improper preprocessing.", trans_input.sentence_id, C.UNK_SYMBOL)


			if trans_input.avoid_list is not None:
				raw_avoid_list[j] = [data_io.tokens2ids(phrase, self.vocab_target) for phrase in
									 trans_input.avoid_list]
				if any(self.unk_id in phrase for phrase in raw_avoid_list[j]):
					logger.warning("Sentence %s: %s was found in the list of phrases to avoid; "
								   "this may indicate improper preprocessing.", trans_input.sentence_id, C.UNK_SYMBOL)

		return source, bucket_key, raw_include_list, raw_avoid_list, mx.nd.array(max_output_lengths, ctx=self.context, dtype='int32')

	def _make_result(self,
					 trans_input: TranslatorInput,
					 translation: Translation) -> TranslatorOutput:
		"""
		Returns a translator result from generated target-side word ids, attention matrix, and score.
		Strips stop ids from translation string.

		:param trans_input: Translator input.
		:param translation: The translation + attention and score.
		:return: TranslatorOutput.
		"""
		target_ids = translation.target_ids
		attention_matrix = translation.attention_matrix

		target_tokens = [self.vocab_target_inv[target_id] for target_id in target_ids]
		target_string = C.TOKEN_SEPARATOR.join(data_io.ids2tokens(target_ids, self.vocab_target_inv, self.strip_ids))

		attention_matrix = attention_matrix[:, :len(trans_input.tokens)]

		return TranslatorOutput(sentence_id=trans_input.sentence_id,
								translation=target_string,
								tokens=target_tokens,
								attention_matrix=attention_matrix,
								score=translation.score,
								beam_histories=translation.beam_histories)

	def _concat_translations(self, translations: List[Translation]) -> Translation:
		"""
		Combine translations through concatenation.

		:param translations: A list of translations (sequence, attention_matrix), score and length.
		:return: A concatenation if the translations with a score.
		"""
		return _concat_translations(translations, self.stop_ids, self.length_penalty)

	def _translate_nd(self,
					  source: mx.nd.NDArray,
					  source_length: int,
					  raw_include_list: List[Optional[constrained.RawConstraintList]],
					  raw_avoid_list: List[Optional[constrained.RawConstraintList]],
					  max_output_lengths: mx.nd.NDArray) -> List[Translation]:
		"""
		Translates source of source_length, given a bucket_key.

		:param source: Source ids. Shape: (batch_size, bucket_key, num_factors).
		:param source_length: Bucket key.
		:param raw_include_list: A list of optional positive constraint lists.
		:param raw_avoid_list: A list of optional negative constraint lists.

		:return: Sequence of translations.
		"""

		return self._get_best_from_beam(*self._beam_search(source, source_length, raw_include_list, raw_avoid_list, max_output_lengths))

	def _encode(self, sources: mx.nd.NDArray, source_length: int) -> List[ModelState]:
		"""
		Returns a ModelState for each model representing the state of the model after encoding the source.

		:param sources: Source ids. Shape: (batch_size, bucket_key, num_factors).
		:param source_length: Bucket key.
		:return: List of ModelStates.
		"""
		return [model.run_encoder(sources, source_length) for model in self.models]

	def _decode_step(self,
					 prev_word: mx.nd.NDArray,
					 step: int,
					 source_length: int,
					 states: List[ModelState],
					 models_output_layer_w: List[mx.nd.NDArray],
					 models_output_layer_b: List[mx.nd.NDArray]) \
			-> Tuple[mx.nd.NDArray, mx.nd.NDArray, List[ModelState]]:
		"""
		Returns decoder predictions (combined from all models), attention scores, and updated states.

		:param prev_word: Previous words of hypotheses. Shape: (batch_size * beam_size,).
		:param step: Beam search iteration.
		:param source_length: Length of the input sequence.
		:param states: List of model states.
		:param models_output_layer_w: Custom model weights for logit computation (empty for none).
		:param models_output_layer_b: Custom model biases for logit computation (empty for none).
		:return: (probs, attention scores, list of model states)
		"""
		bucket_key = (source_length, step)

		model_probs, model_attention_probs, model_states = [], [], []
		# We use zip_longest here since we'll have empty lists when not using restrict_lexicon
		for model, out_w, out_b, state in itertools.zip_longest(
				self.models, models_output_layer_w, models_output_layer_b, states):
			decoder_outputs, attention_probs, state = model.run_decoder(prev_word, bucket_key, state)
			# Compute logits and softmax with restricted vocabulary
			if self.restrict_lexicon:
				logits = model.output_layer(decoder_outputs, out_w, out_b)
				if self.skip_softmax:
					# skip softmax for greedy decoding and single model
					probs = logits
				else:
					probs = mx.nd.softmax(logits)
			else:
				# Otherwise decoder outputs are already target vocab probs,
				# or logits if beam size is 1
				probs = decoder_outputs
			model_probs.append(probs)
			model_attention_probs.append(attention_probs)
			model_states.append(state)
		neg_logprobs, attention_probs = self._combine_predictions(model_probs, model_attention_probs)
		return neg_logprobs, attention_probs, model_states

	def _combine_predictions(self,
							 probs: List[mx.nd.NDArray],
							 attention_probs: List[mx.nd.NDArray]) -> Tuple[mx.nd.NDArray, mx.nd.NDArray]:
		"""
		Returns combined predictions of models as negative log probabilities and averaged attention prob scores.

		:param probs: List of Shape(beam_size, target_vocab_size).
		:param attention_probs: List of Shape(beam_size, bucket_key).
		:return: Combined negative log probabilities, averaged attention scores.
		"""
		# average attention prob scores. TODO: is there a smarter way to do this?
		attention_prob_score = utils.average_arrays(attention_probs)

		# combine model predictions and convert to neg log probs
		if len(self.models) == 1:
			if self.skip_softmax:
				neg_probs = -probs[0]
			else:
				neg_probs = -mx.nd.log(probs[0])  # pylint: disable=invalid-unary-operand-type
		else:
			neg_probs = self.interpolation_func(probs)
		return neg_probs, attention_prob_score

	def _beam_search(self,
					 source: mx.nd.NDArray,
					 source_length: int,
					 raw_include_list: List[Optional[constrained.RawConstraintList]],
					 raw_avoid_list: List[Optional[constrained.RawConstraintList]],
					 max_output_lengths: mx.nd.NDArray) -> Tuple[np.ndarray,
																 np.ndarray,
																 np.ndarray,
																 np.ndarray,
																 np.ndarray,
																 Optional[constrained.IncludeBatch],
																 Optional[List[BeamHistory]]]:
		"""
		Translates multiple sentences using beam search.

		:param source: Source ids. Shape: (batch_size, bucket_key, num_factors).
		:param source_length: Max source length.
		:param raw_include_list: A list of optional lists containing phrases (as lists of target word IDs)
			   that must appear in each output.
		:param raw_avoid_list: A list of optional lists containing phrases (as lists of target word IDs)
			   that must NOT appear in each output.
		:return List of best hypotheses indices, list of best word indices, list of attentions,
				array of accumulated length-normalized negative log-probs, hypotheses lengths, constraints (if any),
				beam histories (if any).
		"""

		# Length of encoded sequence (may differ from initial input length)
		encoded_source_length = self.models[0].encoder.get_encoded_seq_len(source_length)
		utils.check_condition(all(encoded_source_length ==
								  model.encoder.get_encoded_seq_len(source_length) for model in self.models),
							  "Models must agree on encoded sequence length")
		# Maximum output length
		max_output_length = self.models[0].get_max_output_length(source_length)

		# General data structure: each row has batch_size * beam blocks for the 1st sentence, with a full beam,
		# then the next block for the 2nd sentence and so on

		best_word_indices = mx.nd.full((self.batch_size * self.beam_size,), val=self.start_id, ctx=self.context,
									   dtype='int32')

		# Best word and hypotheses indices across beam search steps from topk operation.
		best_hyp_indices_list = []	# type: List[mx.nd.NDArray]
		best_word_indices_list = []  # type: List[mx.nd.NDArray]

		# Beam history
		beam_histories = None  # type: Optional[List[BeamHistory]]
		if self.store_beam:
			beam_histories = [defaultdict(list) for _ in range(self.batch_size)]

		lengths = mx.nd.zeros((self.batch_size * self.beam_size, 1), ctx=self.context)
		finished = mx.nd.zeros((self.batch_size * self.beam_size,), ctx=self.context, dtype='int32')

		# Extending max_output_lengths to shape (batch_size * beam_size,)
		max_output_lengths = mx.nd.repeat(max_output_lengths, self.beam_size)

		# Attention distributions across beam search steps
		attentions = []  # type: List[mx.nd.NDArray]

		# scores_accumulated: chosen smallest scores in scores (ascending).
		scores_accumulated = mx.nd.zeros((self.batch_size * self.beam_size, 1), ctx=self.context)

		# reset all padding distribution cells to np.inf
		self.pad_dist[:] = np.inf

		# If using a top-k lexicon, select param rows for logit computation that correspond to the
		# target vocab for this sentence.
		models_output_layer_w = list()
		models_output_layer_b = list()
		pad_dist = self.pad_dist
		vocab_slice_ids = None	# type: mx.nd.NDArray
		if self.restrict_lexicon:
			source_words = utils.split(source, num_outputs=self.num_source_factors, axis=2, squeeze_axis=True)[0]
			# TODO: See note in method about migrating to pure MXNet when set operations are supported.
			#		We currently convert source to NumPy and target ids back to NDArray.
			vocab_slice_ids = self.restrict_lexicon.get_trg_ids(source_words.astype("int32").asnumpy())
			if any(raw_constraint_list):
				# Add the constraint IDs to the list of permissibled IDs, and then project them into the reduced space
				constraint_ids = np.array([word_id for sent in raw_constraint_list for phr in sent for word_id in phr])
				vocab_slice_ids = np.lib.arraysetops.union1d(vocab_slice_ids, constraint_ids)
				full_to_reduced = dict((val, i) for i, val in enumerate(vocab_slice_ids))
				raw_constraint_list = [[[full_to_reduced[x] for x in phr] for phr in sent] for sent in
									   raw_constraint_list]

			vocab_slice_ids = mx.nd.array(vocab_slice_ids, ctx=self.context, dtype='int32')

			if vocab_slice_ids.shape[0] < self.beam_size + 1:
				# This fixes an edge case for toy models, where the number of vocab ids from the lexicon is
				# smaller than the beam size.
				logger.warning("Padding vocab_slice_ids (%d) with EOS to have at least %d+1 elements to expand",
							   vocab_slice_ids.shape[0], self.beam_size)
				n = self.beam_size - vocab_slice_ids.shape[0] + 1
				vocab_slice_ids = mx.nd.concat(vocab_slice_ids,
											   mx.nd.full((n,), val=self.vocab_target[C.EOS_SYMBOL],
														  ctx=self.context, dtype='int32'),
											   dim=0)

			pad_dist = mx.nd.full((self.batch_size * self.beam_size, vocab_slice_ids.shape[0] - 1),
								  val=np.inf, ctx=self.context)
			for m in self.models:
				models_output_layer_w.append(m.output_layer_w.take(vocab_slice_ids))
				models_output_layer_b.append(m.output_layer_b.take(vocab_slice_ids))

		# (0) encode source sentence, returns a list
		model_states = self._encode(source, source_length)
		
		# (don't need this for now) Initialize the beam to track constraint sets, where target-side lexical constraints are present
		#constraints = constrained.init_batch(raw_constraint_list, self.beam_size, self.start_id,
		#									  self.vocab_target[C.EOS_SYMBOL])

		include_states = None
		if self.global_include_trie or any(raw_include_list):
			include_states = constrained.IncludeBatch(self.batch_size, self.beam_size,
												  include_list=raw_include_list,
												  global_include_trie=self.global_include_trie,
												  eos_id=self.vocab_target[C.EOS_SYMBOL])
			include_states.consume(best_word_indices)
		
		
		if self.global_avoid_trie or any(raw_avoid_list):
			avoid_states = constrained.AvoidBatch(self.batch_size, self.beam_size,
												  avoid_list=raw_avoid_list,
												  global_avoid_trie=self.global_avoid_trie)
			avoid_states.consume(best_word_indices)

		# Records items in the beam that are inactive. At the beginning (t==1), there is only one valid or active
		# item on the beam for each sentence
		inactive = mx.nd.ones((self.batch_size * self.beam_size), dtype='int32', ctx=self.context)
		inactive[::self.beam_size] = 0
		t = 1
		for t in range(1, max_output_length):
			# (1) obtain next predictions and advance models' state
			# scores: (batch_size * beam_size, target_vocab_size)
			# attention_scores: (batch_size * beam_size, bucket_key)
			scores, attention_scores, model_states = self._decode_step(prev_word=best_word_indices,
																	   step=t,
																	   source_length=source_length,
																	   states=model_states,
																	   models_output_layer_w=models_output_layer_w,
																	   models_output_layer_b=models_output_layer_b)

			# (2) Update scores. Special treatment for finished and inactive rows. Inactive rows are inf everywhere;
			# finished rows are inf everywhere except column zero, which holds the accumulated model score
			scores = self._update_scores.forward(scores, finished, inactive, scores_accumulated, self.inf_array, pad_dist)

			# Mark entries that should be blocked as having a score of np.inf
			if self.global_avoid_trie or any(raw_avoid_list):
				block_indices = avoid_states.avoid()
				if len(block_indices) > 0:
					scores[block_indices] = np.inf

			# (3) Get beam_size winning hypotheses for each sentence block separately. Only look as
			# far as the active beam size for each sentence.
			best_hyp_indices, best_word_indices, scores_accumulated = self._top(scores)

			# Constraints for constrained decoding are processed sentence by sentence (hopefully won't be the case anymore soon)
			if any(raw_include_list):
				best_hyp_indices, best_word_indices, scores_accumulated, include_states, inactive = constrained.topk(
					self.batch_size,
					self.beam_size,
					inactive,
					scores,
					include_states,
					best_hyp_indices,
					best_word_indices,
					scores_accumulated,
					self.context)

			else:
				# All rows are now active (after special treatment of start state at t=1)
				inactive[:] = 0

			# Map from restricted to full vocab ids if needed
			if self.restrict_lexicon:
				best_word_indices = vocab_slice_ids.take(best_word_indices)

			# (4) Reorder fixed-size beam data according to best_hyp_indices (ascending)
			finished, lengths, attention_scores = self._sort_by_index.forward(best_hyp_indices,
																			  finished,
																			  lengths,
																			  attention_scores)

			# (5) Normalize the scores of newly finished hypotheses. Note that after this until the
			# next call to topk(), hypotheses may not be in sorted order.
			finished, scores_accumulated, lengths = self._update_finished.forward(best_word_indices,
																				  max_output_lengths,
																				  finished,
																				  scores_accumulated,
																				  lengths)

			# (6) Prune out low-probability hypotheses. Pruning works by setting entries `inactive`.
			if self.beam_prune > 0.0:
				inactive, best_word_indices, scores_accumulated = self._prune_hyps.forward(best_word_indices,
																						   scores_accumulated,
																						   finished,
																						   self.inf_array,
																						   self.zeros_array)

			# (7) update negative constraints
			if self.global_avoid_trie or any(raw_avoid_list):
				avoid_states.reorder(best_hyp_indices)
				avoid_states.consume(best_word_indices)

			# (8) optionally save beam history
			if self.store_beam:
				finished_or_inactive = mx.nd.clip(data=finished + inactive, a_min=0, a_max=1)
				unnormalized_scores = mx.nd.where(finished_or_inactive,
												  scores_accumulated * self.length_penalty(lengths),
												  scores_accumulated)
				normalized_scores = mx.nd.where(finished_or_inactive,
												scores_accumulated,
												scores_accumulated / self.length_penalty(lengths))
				for sent in range(self.batch_size):
					rows = slice(sent * self.beam_size, (sent + 1) * self.beam_size)

					best_word_indices_sent = best_word_indices[rows].asnumpy().tolist()
					# avoid adding columns for finished sentences
					if any(x for x in best_word_indices_sent if x != C.PAD_ID):
						beam_histories[sent]["predicted_ids"].append(best_word_indices_sent)
						beam_histories[sent]["predicted_tokens"].append([self.vocab_target_inv[x] for x in
																		 best_word_indices_sent])
						# for later sentences in the matrix, shift from e.g. [5, 6, 7, 8, 6] to [0, 1, 3, 4, 1]
						shifted_parents = best_hyp_indices[rows] - (sent * self.beam_size)
						beam_histories[sent]["parent_ids"].append(shifted_parents.asnumpy().tolist())

						beam_histories[sent]["scores"].append(unnormalized_scores[rows].asnumpy().flatten().tolist())
						beam_histories[sent]["normalized_scores"].append(
							normalized_scores[rows].asnumpy().flatten().tolist())

			# Collect best hypotheses, best word indices, and attention scores
			best_hyp_indices_list.append(best_hyp_indices)
			best_word_indices_list.append(best_word_indices)
			attentions.append(attention_scores)

			if self.beam_search_stop == C.BEAM_SEARCH_STOP_FIRST:
				at_least_one_finished = finished.reshape((self.batch_size, self.beam_size)).sum(axis=1) > 0
				if at_least_one_finished.sum().asscalar() == self.batch_size:
					break
			else:
				if finished.sum().asscalar() == self.batch_size * self.beam_size:  # all finished
					break

			# (9) update models' state with winning hypotheses (ascending)
			for ms in model_states:
				ms.sort_state(best_hyp_indices)

		logger.debug("Finished after %d / %d steps.", t + 1, max_output_length)

		# (9) Sort the hypotheses within each sentence (normalization for finished hyps may have unsorted them).
		folded_accumulated_scores = scores_accumulated.reshape((self.batch_size,
																self.beam_size * scores_accumulated.shape[-1]))
		indices = mx.nd.cast(mx.nd.argsort(folded_accumulated_scores, axis=1), dtype='int32').reshape((-1,))
		best_hyp_indices, _ = mx.nd.unravel_index(indices, scores_accumulated.shape) + self.offset
		best_hyp_indices_list.append(best_hyp_indices)
		lengths = lengths.take(best_hyp_indices)
		scores_accumulated = scores_accumulated.take(best_hyp_indices)
		if include_states:
			include_states.reorder(best_hyp_indices.asnumpy())

		all_best_hyp_indices = mx.nd.stack(*best_hyp_indices_list, axis=1)
		all_best_word_indices = mx.nd.stack(*best_word_indices_list, axis=1)
		all_attentions = mx.nd.stack(*attentions, axis=1)

		return all_best_hyp_indices.asnumpy(), \
			   all_best_word_indices.asnumpy(), \
			   all_attentions.asnumpy(), \
			   scores_accumulated.asnumpy(), \
			   lengths.asnumpy().astype('int32'), \
			   include_states, \
			   beam_histories

	def _get_best_from_beam(self,
							best_hyp_indices: np.ndarray,
							best_word_indices: np.ndarray,
							attentions: np.ndarray,
							seq_scores: np.ndarray,
							lengths: np.ndarray,
							include_states: Optional[constrained.IncludeBatch] = None,
							beam_histories: Optional[List[BeamHistory]] = None) -> List[Translation]:
		"""
		Return the best (aka top) entry from the n-best list.

		:param best_hyp_indices: Array of best hypotheses indices ids. Shape: (batch * beam, num_beam_search_steps + 1).
		:param best_word_indices: Array of best hypotheses indices ids. Shape: (batch * beam, num_beam_search_steps).
		:param attentions: Array of attentions over source words.
						   Shape: (batch * beam, num_beam_search_steps, encoded_source_length).
		:param seq_scores: Array of length-normalized negative log-probs. Shape: (batch * beam, 1)
		:param lengths: The lengths of all items in the beam. Shape: (batch * beam). Dtype: int32.
		:param include_states: The positive constraints for all items in the beam. Type: constrained.IncludeBatch
		:param beam_histories: The beam histories for each sentence in the batch.
		:return: List of Translation objects containing all relevant information.
		"""
		# Initialize the best_ids to the first item in each batch
		best_ids = np.arange(0, self.batch_size * self.beam_size, self.beam_size, dtype='int32')

		if include_states:
			# For constrained decoding, select from items that have met all constraints (might not be finished)
			unmet = include_states.getUnmet()  # for IncludeBatch, 
			filtered = np.where(unmet == 0, seq_scores.flatten(), np.inf)
			filtered = filtered.reshape((self.batch_size, self.beam_size))
			best_ids += np.argmin(filtered, axis=1).astype('int32')

		# Obtain sequences for all best hypotheses in the batch
		indices = self._get_best_word_indeces_for_kth_hypotheses(best_ids, best_hyp_indices)

		histories = beam_histories if beam_histories is not None else [None] * self.batch_size	# type: List
		return [self._assemble_translation(*x) for x in zip(best_word_indices[indices, np.arange(indices.shape[1])],
															lengths[best_ids],
															attentions[best_ids],
															seq_scores[best_ids],
															histories)]

	@staticmethod
	def _get_best_word_indeces_for_kth_hypotheses(ks: np.ndarray, all_hyp_indices: np.ndarray) -> np.ndarray:
		"""
		Traverses the matrix of best hypotheses indices collected during beam search in reversed order by
		by using the kth hypotheses index as a backpointer.
		Returns and array containing the indices into the best_word_indices collected during beam search to extract
		the kth hypotheses.

		:param ks: The kth-best hypotheses to extract. Supports multiple for batch_size > 1. Shape: (batch,).
		:param all_hyp_indices: All best hypotheses indices list collected in beam search. Shape: (batch * beam, steps).
		:return: Array of indices into the best_word_indices collected in beam search
			that extract the kth-best hypothesis. Shape: (batch,).
		"""
		batch_size = ks.shape[0]
		num_steps = all_hyp_indices.shape[1]
		result = np.zeros((batch_size, num_steps - 1), dtype=all_hyp_indices.dtype)
		# first index into the history of the desired hypotheses.
		pointer = all_hyp_indices[ks, -1]
		# for each column/step follow the pointer, starting from the penultimate column/step
		num_steps = all_hyp_indices.shape[1]
		for step in range(num_steps - 2, -1, -1):
			result[:, step] = pointer
			pointer = all_hyp_indices[pointer, step]
		return result

	@staticmethod
	def _assemble_translation(sequence: np.ndarray,
							  length: np.ndarray,
							  attention_lists: np.ndarray,
							  seq_score: np.ndarray,
							  beam_history: Optional[BeamHistory]) -> Translation:
		"""
		Takes a set of data pertaining to a single translated item, performs slightly different
		processing on each, and merges it into a Translation object.

		:param sequence: Array of word ids. Shape: (batch_size, bucket_key).
		:param length: The length of the translated segment.
		:param attention_lists: Array of attentions over source words.
								Shape: (batch_size * self.beam_size, max_output_length, encoded_source_length).
		:param seq_score: Array of length-normalized negative log-probs.
		:param beam_history: The optional beam histories for each sentence in the batch.
		:return: A Translation object.
		"""
		length = int(length)
		sequence = sequence[:length].tolist()
		attention_matrix = attention_lists[:length, :]
		score = float(seq_score)
		beam_history_list = [beam_history] if beam_history is not None else []
		return Translation(sequence, attention_matrix, score, beam_history_list)

	def _print_beam(self,
					sequences: mx.nd.NDArray,
					accumulated_scores: mx.nd.NDArray,
					finished: mx.nd.NDArray,
					inactive: mx.nd.NDArray,
					include_states: Optional[constrained.IncludeBatch],
					timestep: int) -> None:
		"""
		Prints the beam for debugging purposes.

		:param sequences: The beam histories (shape: batch_size * beam_size, max_output_len).
		:param accumulated_scores: The accumulated scores for each item in the beam.
			   Shape: (batch_size * beam_size, target_vocab_size).
		:param finished: Indicates which items are finished (shape: batch_size * beam_size).
		:param inactive: Indicates any inactive items (shape: batch_size * beam_size).
		:param timestep: The current timestep.
		"""
		logger.info('BEAM AT TIMESTEP %d', timestep)
		for i in range(self.batch_size * self.beam_size):
			# for each hypothesis, print its entire history
			score = accumulated_scores[i].asscalar()
			word_ids = [int(x.asscalar()) for x in sequences[i]]
			#unmet = constraints[i].num_needed() if constraints[i] is not None else -1
			unmet = include_states.getUnmet[i]
			hypothesis = '----------' if inactive[i] else ' '.join(
				[self.vocab_target_inv[x] for x in word_ids if x != 0])
			logger.info('%d %d %d %d %.2f %s', i + 1, finished[i].asscalar(), inactive[i].asscalar(), unmet, score,
						hypothesis)
=======
    """
    Translator uses one or several models to translate input.
    The translator holds a reference to vocabularies to convert between word ids and text tokens for input and
    translation strings.

    :param context: MXNet context to bind modules to.
    :param ensemble_mode: Ensemble mode: linear or log_linear combination.
    :param length_penalty: Length penalty instance.
    :param beam_prune: Beam pruning difference threshold.
    :param beam_search_stop: The stopping criterium.
    :param models: List of models.
    :param source_vocabs: Source vocabularies.
    :param target_vocab: Target vocabulary.
    :param restrict_lexicon: Top-k lexicon to use for target vocabulary restriction.
    :param include_list: Global list of phrases to include from the output.
    :param avoid_list: Global list of phrases to exclude from the output.
    :param store_beam: If True, store the beam search history and return it in the TranslatorOutput.
    :param strip_unknown_words: If True, removes any <unk> symbols from outputs.
    :param skip_topk: If True, uses argmax instead of topk for greedy decoding.
    """

    def __init__(self,
                 context: mx.context.Context,
                 ensemble_mode: str,
                 bucket_source_width: int,
                 length_penalty: LengthPenalty,
                 beam_prune: float,
                 beam_search_stop: str,
                 models: List[InferenceModel],
                 source_vocabs: List[vocab.Vocab],
                 target_vocab: vocab.Vocab,
                 restrict_lexicon: Optional[lexicon.TopKLexicon] = None,
                 include_list: Optional[str] = None,
                 avoid_list: Optional[str] = None,
                 store_beam: bool = False,
                 strip_unknown_words: bool = False,
                 skip_topk: bool = False) -> None:
        self.context = context
        self.length_penalty = length_penalty
        self.beam_prune = beam_prune
        self.beam_search_stop = beam_search_stop
        self.source_vocabs = source_vocabs
        self.vocab_target = target_vocab
        self.vocab_target_inv = vocab.reverse_vocab(self.vocab_target)
        self.restrict_lexicon = restrict_lexicon
        self.store_beam = store_beam
        self.start_id = self.vocab_target[C.BOS_SYMBOL]
        assert C.PAD_ID == 0, "pad id should be 0"
        self.stop_ids = {self.vocab_target[C.EOS_SYMBOL], C.PAD_ID}  # type: Set[int]
        self.strip_ids = self.stop_ids.copy()  # ids to strip from the output
        self.unk_id = self.vocab_target[C.UNK_SYMBOL]
        if strip_unknown_words:
            self.strip_ids.add(self.unk_id)
        self.models = models
        utils.check_condition(all(models[0].source_with_eos == m.source_with_eos for m in models),
                              "The source_with_eos property must match across models.")
        self.source_with_eos = models[0].source_with_eos
        self.interpolation_func = self._get_interpolation_func(ensemble_mode)
        self.beam_size = self.models[0].beam_size
        self.batch_size = self.models[0].batch_size
        # skip softmax for a single model, but not for an ensemble
        self.skip_softmax = self.models[0].skip_softmax
        if self.skip_softmax:
            utils.check_condition(len(self.models) == 1 and self.beam_size == 1, "Skipping softmax cannot be enabled for several models, or a beam size > 1.")

        self.skip_topk = skip_topk
        # after models are loaded we ensured that they agree on max_input_length, max_output_length and batch size
        self._max_input_length = self.models[0].max_input_length
        if bucket_source_width > 0:
            self.buckets_source = data_io.define_buckets(self._max_input_length, step=bucket_source_width)
        else:
            self.buckets_source = [self._max_input_length]
        self.pad_dist = mx.nd.full((self.batch_size * self.beam_size, len(self.vocab_target) - 1), val=np.inf,
                                   ctx=self.context)
        # These are constants used for manipulation of the beam and scores (particularly for pruning)
        self.zeros_array = mx.nd.zeros((self.batch_size * self.beam_size,), ctx=self.context, dtype='int32')
        self.inf_array = mx.nd.full((self.batch_size * self.beam_size, 1), val=np.inf,
                                    ctx=self.context, dtype='float32')

        # offset for hypothesis indices in batch decoding
        self.offset = mx.nd.array(np.repeat(np.arange(0, self.batch_size * self.beam_size, self.beam_size), self.beam_size),
                                  dtype='int32', ctx=self.context)

        self._update_scores = UpdateScores()
        self._update_scores.initialize(ctx=self.context)
        self._update_scores.hybridize(static_alloc=True, static_shape=True)

        # Vocabulary selection leads to different vocabulary sizes across requests. Hence, we cannot use a
        # statically-shaped HybridBlock for the topk operation in this case; resorting to imperative topk
        # function in this case.
        if self.restrict_lexicon:
            if self.skip_topk:
                self._top = partial(utils.top1, offset=self.offset)  # type: Callable
            else:
                self._top = partial(utils.topk,
                                    k=self.beam_size,
                                    offset=self.offset,
                                    use_mxnet_topk=True)  # type: Callable
        else:
            if self.skip_topk:
                self._top = Top1(k=self.beam_size,
                                 batch_size=self.batch_size)  # type: mx.gluon.HybridBlock
                self._top.initialize(ctx=self.context)
                self._top.hybridize(static_alloc=True, static_shape=True)
            else:
                self._top = TopK(k=self.beam_size,
                                 batch_size=self.batch_size,
                                 vocab_size=len(self.vocab_target))  # type: mx.gluon.HybridBlock
                self._top.initialize(ctx=self.context)
                self._top.hybridize(static_alloc=True, static_shape=True)

        self._sort_by_index = SortByIndex()
        self._sort_by_index.initialize(ctx=self.context)
        self._sort_by_index.hybridize(static_alloc=True, static_shape=True)

        self._update_finished = NormalizeAndUpdateFinished(pad_id=C.PAD_ID,
                                                           eos_id=self.vocab_target[C.EOS_SYMBOL],
                                                           length_penalty_alpha=self.length_penalty.alpha,
                                                           length_penalty_beta=self.length_penalty.beta)
        self._update_finished.initialize(ctx=self.context)
        self._update_finished.hybridize(static_alloc=True, static_shape=True)

        self._prune_hyps = PruneHypotheses(threshold=self.beam_prune, beam_size=self.beam_size)
        self._prune_hyps.initialize(ctx=self.context)
        self._prune_hyps.hybridize(static_alloc=True, static_shape=True)
            

        self.global_include_trie = None
        if include_list is not None:
            self.global_include_trie = constrained.IncludeTrie()
            for phrase in data_io.read_content(include_list):
                phrase_ids = data_io.tokens2ids(phrase, self.vocab_target)
                if self.unk_id in phrase_ids:
                    logger.warning("Global include phrase '%s' contains an %s; this may indicate improper preprocessing.", ' '.join(phrase), C.UNK_SYMBOL)
                self.global_include_trie.add_phrase(phrase_ids)

        self.global_avoid_trie = None
        if avoid_list is not None:
            self.global_avoid_trie = constrained.AvoidTrie()
            for phrase in data_io.read_content(avoid_list):
                phrase_ids = data_io.tokens2ids(phrase, self.vocab_target)
                if self.unk_id in phrase_ids:
                    logger.warning("Global avoid phrase '%s' contains an %s; this may indicate improper preprocessing.", ' '.join(phrase), C.UNK_SYMBOL)
                self.global_avoid_trie.add_phrase(phrase_ids)

        logger.info("Translator (%d model(s) beam_size=%d beam_prune=%s beam_search_stop=%s "
                    "ensemble_mode=%s batch_size=%d buckets_source=%s avoiding=%d)",
                    len(self.models),
                    self.beam_size,
                    'off' if not self.beam_prune else "%.2f" % self.beam_prune,
                    self.beam_search_stop,
                    "None" if len(self.models) == 1 else ensemble_mode,
                    self.batch_size,
                    self.buckets_source,
                    0 if self.global_avoid_trie is None else len(self.global_avoid_trie))

    @property
    def max_input_length(self) -> int:
        """
        Returns maximum input length for TranslatorInput objects passed to translate()
        """
        if self.source_with_eos:
            return self._max_input_length - C.SPACE_FOR_XOS
        else:
            return self._max_input_length

    @property
    def num_source_factors(self) -> int:
        return self.models[0].num_source_factors

    @staticmethod
    def _get_interpolation_func(ensemble_mode):
        if ensemble_mode == 'linear':
            return Translator._linear_interpolation
        elif ensemble_mode == 'log_linear':
            return Translator._log_linear_interpolation
        else:
            raise ValueError("unknown interpolation type")

    @staticmethod
    def _linear_interpolation(predictions):
        # pylint: disable=invalid-unary-operand-type
        return -mx.nd.log(utils.average_arrays(predictions))

    @staticmethod
    def _log_linear_interpolation(predictions):
        """
        Returns averaged and re-normalized log probabilities
        """
        log_probs = utils.average_arrays([p.log() for p in predictions])
        # pylint: disable=invalid-unary-operand-type
        return -log_probs.log_softmax()

    def translate(self, trans_inputs: List[TranslatorInput]) -> List[TranslatorOutput]:
        """
        Batch-translates a list of TranslatorInputs, returns a list of TranslatorOutputs.
        Splits oversized sentences to sentence chunks of size less than max_input_length.

        :param trans_inputs: List of TranslatorInputs as returned by make_input().
        :return: List of translation results.
        """
        translated_chunks = []    # type: List[IndexedTranslation]

        # split into chunks
        input_chunks = []  # type: List[IndexedTranslatorInput]
        for trans_input_idx, trans_input in enumerate(trans_inputs):
            # bad input
            if isinstance(trans_input, BadTranslatorInput):
                translated_chunks.append(IndexedTranslation(input_idx=trans_input_idx, chunk_idx=0,
                                                            translation=empty_translation()))
            # empty input
            elif len(trans_input.tokens) == 0:
                translated_chunks.append(IndexedTranslation(input_idx=trans_input_idx, chunk_idx=0,
                                                            translation=empty_translation()))
            else:
                # TODO(tdomhan): Remove branch without EOS with next major version bump, as future models will always be trained with source side EOS symbols
                if self.source_with_eos:
                    max_input_length_without_eos = self.max_input_length
                    # oversized input
                    if len(trans_input.tokens) > max_input_length_without_eos:
                        logger.debug(
                            "Input %s has length (%d) that exceeds max input length (%d). "
                            "Splitting into chunks of size %d.",
                            trans_input.sentence_id, len(trans_input.tokens),
                            self.buckets_source[-1], max_input_length_without_eos)
                        chunks = [trans_input_chunk.with_eos()
                                  for trans_input_chunk in trans_input.chunks(max_input_length_without_eos)]
                        input_chunks.extend([IndexedTranslatorInput(trans_input_idx, chunk_idx, chunk_input)
                                             for chunk_idx, chunk_input in enumerate(chunks)])
                    # regular input
                    else:
                        input_chunks.append(IndexedTranslatorInput(trans_input_idx,
                                                                   chunk_idx=0,
                                                                   translator_input=trans_input.with_eos()))
                else:
                    if len(trans_input.tokens) > self.max_input_length:
                        # oversized input
                        logger.debug(
                            "Input %s has length (%d) that exceeds max input length (%d). "
                            "Splitting into chunks of size %d.",
                            trans_input.sentence_id, len(trans_input.tokens),
                            self.buckets_source[-1], self.max_input_length)
                        chunks = [trans_input_chunk
                                  for trans_input_chunk in
                                  trans_input.chunks(self.max_input_length)]
                        input_chunks.extend([IndexedTranslatorInput(trans_input_idx, chunk_idx, chunk_input)
                                             for chunk_idx, chunk_input in enumerate(chunks)])
                    else:
                        # regular input
                        input_chunks.append(IndexedTranslatorInput(trans_input_idx,
                                                                   chunk_idx=0,
                                                                   translator_input=trans_input))

            if trans_input.include_list is not None:
                logger.info("Input %s has %d %s: %s", trans_input.sentence_id,
                            len(trans_input.include_list),
                            "positive constraint" if len(trans_input.include_list) == 1 else "positive constraints",
                            ", ".join(" ".join(x) for x in trans_input.include_list))

        # Sort longest to shortest (to rather fill batches of shorter than longer sequences)
        input_chunks = sorted(input_chunks, key=lambda chunk: len(chunk.translator_input.tokens), reverse=True)

        # translate in batch-sized blocks over input chunks
        for batch_id, batch in enumerate(utils.grouper(input_chunks, self.batch_size)):
            logger.debug("Translating batch %d", batch_id)
            # underfilled batch will be filled to a full batch size with copies of the 1st input
            rest = self.batch_size - len(batch)
            if rest > 0:
                logger.debug("Extending the last batch to the full batch size (%d)", self.batch_size)
                batch = batch + [batch[0]] * rest
            translator_inputs = [indexed_translator_input.translator_input for indexed_translator_input in batch]
            batch_translations = self._translate_nd(*self._get_inference_input(translator_inputs))
            # truncate to remove filler translations
            if rest > 0:
                batch_translations = batch_translations[:-rest]
            for chunk, translation in zip(batch, batch_translations):
                translated_chunks.append(IndexedTranslation(chunk.input_idx, chunk.chunk_idx, translation))
        # Sort by input idx and then chunk id
        translated_chunks = sorted(translated_chunks)

        # Concatenate results
        results = []  # type: List[TranslatorOutput]
        chunks_by_input_idx = itertools.groupby(translated_chunks, key=lambda translation: translation.input_idx)
        for trans_input, (input_idx, translations_for_input_idx) in zip(trans_inputs, chunks_by_input_idx):
            translations_for_input_idx = list(translations_for_input_idx)  # type: ignore
            if len(translations_for_input_idx) == 1:  # type: ignore
                translation = translations_for_input_idx[0].translation  # type: ignore
            else:
                translations_to_concat = [translated_chunk.translation
                                          for translated_chunk in translations_for_input_idx]
                translation = self._concat_translations(translations_to_concat)

            results.append(self._make_result(trans_input, translation))

        return results

    def _get_inference_input(self,
                             trans_inputs: List[TranslatorInput]) -> Tuple[mx.nd.NDArray,
                                                                           int,
                                                                           List[Optional[constrained.RawConstraintList]],
                                                                           List[Optional[constrained.RawConstraintList]],
                                                                           mx.nd.NDArray]:
        """
        Assembles the numerical data for the batch.
        This comprises an NDArray for the source sentences, the bucket key (padded source length), and a list of
        raw constraint lists, one for each sentence in the batch, an NDArray of maximum output lengths for each sentence in the batch.
        Each raw constraint list contains phrases in the form of lists of integers in the target language vocabulary.

        :param trans_inputs: List of TranslatorInputs.
        :return NDArray of source ids (shape=(batch_size, bucket_key, num_factors)),
                bucket key, list of raw constraint lists, and list of phrases to avoid,
                and an NDArray of maximum output lengths.
        """

        bucket_key = data_io.get_bucket(max(len(inp.tokens) for inp in trans_inputs), self.buckets_source)
        source = mx.nd.zeros((len(trans_inputs), bucket_key, self.num_source_factors), ctx=self.context)
        raw_include_list = [None for x in range(self.batch_size)]  # type: List[Optional[constrained.RawConstraintList]]
        raw_avoid_list = [None for x in range(self.batch_size)]  # type: List[Optional[constrained.RawConstraintList]]

        max_output_lengths = []  # type: List[int]
        for j, trans_input in enumerate(trans_inputs):
            num_tokens = len(trans_input)
            max_output_lengths.append(self.models[0].get_max_output_length(data_io.get_bucket(num_tokens, self.buckets_source)))
            source[j, :num_tokens, 0] = data_io.tokens2ids(trans_input.tokens, self.source_vocabs[0])

            factors = trans_input.factors if trans_input.factors is not None else []
            num_factors = 1 + len(factors)
            if num_factors != self.num_source_factors:
                logger.warning("Input %d factors, but model(s) expect %d", num_factors,
                               self.num_source_factors)
            for i, factor in enumerate(factors[:self.num_source_factors - 1], start=1):
                # fill in as many factors as there are tokens

                source[j, :num_tokens, i] = data_io.tokens2ids(factor, self.source_vocabs[i])[:num_tokens]

            if trans_input.include_list is not None:
                raw_include_list[j] = [data_io.tokens2ids(phrase, self.vocab_target) for phrase in
                                      trans_input.include_list]
                if any(self.unk_id in phrase for phrase in raw_include_list[j]):
                    logger.warning("Sentence %s: %s was found in the list of phrases to avoid; "
                                   "this may indicate improper preprocessing.", trans_input.sentence_id, C.UNK_SYMBOL)


            if trans_input.avoid_list is not None:
                raw_avoid_list[j] = [data_io.tokens2ids(phrase, self.vocab_target) for phrase in
                                     trans_input.avoid_list]
                if any(self.unk_id in phrase for phrase in raw_avoid_list[j]):
                    logger.warning("Sentence %s: %s was found in the list of phrases to avoid; "
                                   "this may indicate improper preprocessing.", trans_input.sentence_id, C.UNK_SYMBOL)

        return source, bucket_key, raw_include_list, raw_avoid_list, mx.nd.array(max_output_lengths, ctx=self.context, dtype='int32')

    def _make_result(self,
                     trans_input: TranslatorInput,
                     translation: Translation) -> TranslatorOutput:
        """
        Returns a translator result from generated target-side word ids, attention matrix, and score.
        Strips stop ids from translation string.

        :param trans_input: Translator input.
        :param translation: The translation + attention and score.
        :return: TranslatorOutput.
        """
        target_ids = translation.target_ids
        attention_matrix = translation.attention_matrix

        target_tokens = [self.vocab_target_inv[target_id] for target_id in target_ids]
        target_string = C.TOKEN_SEPARATOR.join(data_io.ids2tokens(target_ids, self.vocab_target_inv, self.strip_ids))

        attention_matrix = attention_matrix[:, :len(trans_input.tokens)]

        return TranslatorOutput(sentence_id=trans_input.sentence_id,
                                translation=target_string,
                                tokens=target_tokens,
                                attention_matrix=attention_matrix,
                                score=translation.score,
                                beam_histories=translation.beam_histories)

    def _concat_translations(self, translations: List[Translation]) -> Translation:
        """
        Combine translations through concatenation.

        :param translations: A list of translations (sequence, attention_matrix), score and length.
        :return: A concatenation if the translations with a score.
        """
        return _concat_translations(translations, self.stop_ids, self.length_penalty)

    def _translate_nd(self,
                      source: mx.nd.NDArray,
                      source_length: int,
                      raw_include_list: List[Optional[constrained.RawConstraintList]],
                      raw_avoid_list: List[Optional[constrained.RawConstraintList]],
                      max_output_lengths: mx.nd.NDArray) -> List[Translation]:
        """
        Translates source of source_length, given a bucket_key.

        :param source: Source ids. Shape: (batch_size, bucket_key, num_factors).
        :param source_length: Bucket key.
        :param raw_include_list: A list of optional positive constraint lists.
        :param raw_avoid_list: A list of optional negative constraint lists.

        :return: Sequence of translations.
        """

        return self._get_best_from_beam(*self._beam_search(source, source_length, raw_include_list, raw_avoid_list, max_output_lengths))

    def _encode(self, sources: mx.nd.NDArray, source_length: int) -> List[ModelState]:
        """
        Returns a ModelState for each model representing the state of the model after encoding the source.

        :param sources: Source ids. Shape: (batch_size, bucket_key, num_factors).
        :param source_length: Bucket key.
        :return: List of ModelStates.
        """
        return [model.run_encoder(sources, source_length) for model in self.models]

    def _decode_step(self,
                     prev_word: mx.nd.NDArray,
                     step: int,
                     source_length: int,
                     states: List[ModelState],
                     models_output_layer_w: List[mx.nd.NDArray],
                     models_output_layer_b: List[mx.nd.NDArray]) \
            -> Tuple[mx.nd.NDArray, mx.nd.NDArray, List[ModelState]]:
        """
        Returns decoder predictions (combined from all models), attention scores, and updated states.

        :param prev_word: Previous words of hypotheses. Shape: (batch_size * beam_size,).
        :param step: Beam search iteration.
        :param source_length: Length of the input sequence.
        :param states: List of model states.
        :param models_output_layer_w: Custom model weights for logit computation (empty for none).
        :param models_output_layer_b: Custom model biases for logit computation (empty for none).
        :return: (probs, attention scores, list of model states)
        """
        bucket_key = (source_length, step)

        model_probs, model_attention_probs, model_states = [], [], []
        # We use zip_longest here since we'll have empty lists when not using restrict_lexicon
        for model, out_w, out_b, state in itertools.zip_longest(
                self.models, models_output_layer_w, models_output_layer_b, states):
            decoder_outputs, attention_probs, state = model.run_decoder(prev_word, bucket_key, state)
            # Compute logits and softmax with restricted vocabulary
            if self.restrict_lexicon:
                logits = model.output_layer(decoder_outputs, out_w, out_b)
                if self.skip_softmax:
                    # skip softmax for greedy decoding and single model
                    probs = logits
                else:
                    probs = mx.nd.softmax(logits)
            else:
                # Otherwise decoder outputs are already target vocab probs,
                # or logits if beam size is 1
                probs = decoder_outputs
            model_probs.append(probs)
            model_attention_probs.append(attention_probs)
            model_states.append(state)
        neg_logprobs, attention_probs = self._combine_predictions(model_probs, model_attention_probs)
        return neg_logprobs, attention_probs, model_states

    def _combine_predictions(self,
                             probs: List[mx.nd.NDArray],
                             attention_probs: List[mx.nd.NDArray]) -> Tuple[mx.nd.NDArray, mx.nd.NDArray]:
        """
        Returns combined predictions of models as negative log probabilities and averaged attention prob scores.

        :param probs: List of Shape(beam_size, target_vocab_size).
        :param attention_probs: List of Shape(beam_size, bucket_key).
        :return: Combined negative log probabilities, averaged attention scores.
        """
        # average attention prob scores. TODO: is there a smarter way to do this?
        attention_prob_score = utils.average_arrays(attention_probs)

        # combine model predictions and convert to neg log probs
        if len(self.models) == 1:
            if self.skip_softmax:
                neg_probs = -probs[0]
            else:
                neg_probs = -mx.nd.log(probs[0])  # pylint: disable=invalid-unary-operand-type
        else:
            neg_probs = self.interpolation_func(probs)
        return neg_probs, attention_prob_score

    def _beam_search(self,
                     source: mx.nd.NDArray,
                     source_length: int,
                     raw_include_list: List[Optional[constrained.RawConstraintList]],
                     raw_avoid_list: List[Optional[constrained.RawConstraintList]],
                     max_output_lengths: mx.nd.NDArray) -> Tuple[np.ndarray,
                                                                 np.ndarray,
                                                                 np.ndarray,
                                                                 np.ndarray,
                                                                 np.ndarray,
                                                                 Optional[constrained.IncludeBatch],
                                                                 Optional[List[BeamHistory]]]:
        """
        Translates multiple sentences using beam search.

        :param source: Source ids. Shape: (batch_size, bucket_key, num_factors).
        :param source_length: Max source length.
        :param raw_include_list: A list of optional lists containing phrases (as lists of target word IDs)
               that must appear in each output.
        :param raw_avoid_list: A list of optional lists containing phrases (as lists of target word IDs)
               that must NOT appear in each output.
        :return List of best hypotheses indices, list of best word indices, list of attentions,
                array of accumulated length-normalized negative log-probs, hypotheses lengths, constraints (if any),
                beam histories (if any).
        """

        # Length of encoded sequence (may differ from initial input length)
        encoded_source_length = self.models[0].encoder.get_encoded_seq_len(source_length)
        utils.check_condition(all(encoded_source_length ==
                                  model.encoder.get_encoded_seq_len(source_length) for model in self.models),
                              "Models must agree on encoded sequence length")
        # Maximum output length
        max_output_length = self.models[0].get_max_output_length(source_length)

        # General data structure: each row has batch_size * beam blocks for the 1st sentence, with a full beam,
        # then the next block for the 2nd sentence and so on

        best_word_indices = mx.nd.full((self.batch_size * self.beam_size,), val=self.start_id, ctx=self.context,
                                       dtype='int32')

        # Best word and hypotheses indices across beam search steps from topk operation.
        best_hyp_indices_list = []    # type: List[mx.nd.NDArray]
        best_word_indices_list = []  # type: List[mx.nd.NDArray]

        # Beam history
        beam_histories = None  # type: Optional[List[BeamHistory]]
        if self.store_beam:
            beam_histories = [defaultdict(list) for _ in range(self.batch_size)]

        lengths = mx.nd.zeros((self.batch_size * self.beam_size, 1), ctx=self.context)
        finished = mx.nd.zeros((self.batch_size * self.beam_size,), ctx=self.context, dtype='int32')

        # Extending max_output_lengths to shape (batch_size * beam_size,)
        max_output_lengths = mx.nd.repeat(max_output_lengths, self.beam_size)

        # Attention distributions across beam search steps
        attentions = []  # type: List[mx.nd.NDArray]

        # scores_accumulated: chosen smallest scores in scores (ascending).
        scores_accumulated = mx.nd.zeros((self.batch_size * self.beam_size, 1), ctx=self.context)

        # reset all padding distribution cells to np.inf
        self.pad_dist[:] = np.inf

        # If using a top-k lexicon, select param rows for logit computation that correspond to the
        # target vocab for this sentence.
        models_output_layer_w = list()
        models_output_layer_b = list()
        pad_dist = self.pad_dist
        vocab_slice_ids = None    # type: mx.nd.NDArray
        if self.restrict_lexicon:
            source_words = utils.split(source, num_outputs=self.num_source_factors, axis=2, squeeze_axis=True)[0]
            # TODO: See note in method about migrating to pure MXNet when set operations are supported.
            #        We currently convert source to NumPy and target ids back to NDArray.
            vocab_slice_ids = self.restrict_lexicon.get_trg_ids(source_words.astype("int32").asnumpy())
            if any(raw_constraint_list):
                # Add the constraint IDs to the list of permissibled IDs, and then project them into the reduced space
                constraint_ids = np.array([word_id for sent in raw_constraint_list for phr in sent for word_id in phr])
                vocab_slice_ids = np.lib.arraysetops.union1d(vocab_slice_ids, constraint_ids)
                full_to_reduced = dict((val, i) for i, val in enumerate(vocab_slice_ids))
                raw_constraint_list = [[[full_to_reduced[x] for x in phr] for phr in sent] for sent in
                                       raw_constraint_list]

            vocab_slice_ids = mx.nd.array(vocab_slice_ids, ctx=self.context, dtype='int32')

            if vocab_slice_ids.shape[0] < self.beam_size + 1:
                # This fixes an edge case for toy models, where the number of vocab ids from the lexicon is
                # smaller than the beam size.
                logger.warning("Padding vocab_slice_ids (%d) with EOS to have at least %d+1 elements to expand",
                               vocab_slice_ids.shape[0], self.beam_size)
                n = self.beam_size - vocab_slice_ids.shape[0] + 1
                vocab_slice_ids = mx.nd.concat(vocab_slice_ids,
                                               mx.nd.full((n,), val=self.vocab_target[C.EOS_SYMBOL],
                                                          ctx=self.context, dtype='int32'),
                                               dim=0)

            pad_dist = mx.nd.full((self.batch_size * self.beam_size, vocab_slice_ids.shape[0] - 1),
                                  val=np.inf, ctx=self.context)
            for m in self.models:
                models_output_layer_w.append(m.output_layer_w.take(vocab_slice_ids))
                models_output_layer_b.append(m.output_layer_b.take(vocab_slice_ids))

        # (0) encode source sentence, returns a list
        model_states = self._encode(source, source_length)
        
        # (don't need this for now) Initialize the beam to track constraint sets, where target-side lexical constraints are present
        #constraints = constrained.init_batch(raw_constraint_list, self.beam_size, self.start_id,
        #                                      self.vocab_target[C.EOS_SYMBOL])

        include_states = None
        if self.global_include_trie or any(raw_include_list):
            include_states = constrained.IncludeBatch(self.batch_size, self.beam_size,
                                                  include_list=raw_include_list,
                                                  global_include_trie=self.global_include_trie,
                                                  eos_id=self.vocab_target[C.EOS_SYMBOL])
            include_states.consume(best_word_indices)
        
        
        if self.global_avoid_trie or any(raw_avoid_list):
            avoid_states = constrained.AvoidBatch(self.batch_size, self.beam_size,
                                                  avoid_list=raw_avoid_list,
                                                  global_avoid_trie=self.global_avoid_trie)
            avoid_states.consume(best_word_indices)

        # Records items in the beam that are inactive. At the beginning (t==1), there is only one valid or active
        # item on the beam for each sentence
        inactive = mx.nd.ones((self.batch_size * self.beam_size), dtype='int32', ctx=self.context)
        inactive[::self.beam_size] = 0
        t = 1
        for t in range(1, max_output_length):
            # (1) obtain next predictions and advance models' state
            # scores: (batch_size * beam_size, target_vocab_size)
            # attention_scores: (batch_size * beam_size, bucket_key)
            scores, attention_scores, model_states = self._decode_step(prev_word=best_word_indices,
                                                                       step=t,
                                                                       source_length=source_length,
                                                                       states=model_states,
                                                                       models_output_layer_w=models_output_layer_w,
                                                                       models_output_layer_b=models_output_layer_b)

            # (2) Update scores. Special treatment for finished and inactive rows. Inactive rows are inf everywhere;
            # finished rows are inf everywhere except column zero, which holds the accumulated model score
            scores = self._update_scores.forward(scores, finished, inactive, scores_accumulated, self.inf_array, pad_dist)

            # Mark entries that should be blocked as having a score of np.inf
            if self.global_avoid_trie or any(raw_avoid_list):
                block_indices = avoid_states.avoid()
                if len(block_indices) > 0:
                    scores[block_indices] = np.inf

            # (3) Get beam_size winning hypotheses for each sentence block separately. Only look as
            # far as the active beam size for each sentence.
            best_hyp_indices, best_word_indices, scores_accumulated = self._top(scores)

            # Constraints for constrained decoding are processed sentence by sentence (hopefully won't be the case anymore soon)
            if any(raw_include_list):
                best_hyp_indices, best_word_indices, scores_accumulated, include_states, inactive = constrained.topk(
                    self.batch_size,
                    self.beam_size,
                    inactive,
                    scores,
                    include_states,
                    best_hyp_indices,
                    best_word_indices,
                    scores_accumulated,
                    self.context)

            else:
                # All rows are now active (after special treatment of start state at t=1)
                inactive[:] = 0

            # Map from restricted to full vocab ids if needed
            if self.restrict_lexicon:
                best_word_indices = vocab_slice_ids.take(best_word_indices)

            # (4) Reorder fixed-size beam data according to best_hyp_indices (ascending)
            finished, lengths, attention_scores = self._sort_by_index.forward(best_hyp_indices,
                                                                              finished,
                                                                              lengths,
                                                                              attention_scores)

            # (5) Normalize the scores of newly finished hypotheses. Note that after this until the
            # next call to topk(), hypotheses may not be in sorted order.
            finished, scores_accumulated, lengths = self._update_finished.forward(best_word_indices,
                                                                                  max_output_lengths,
                                                                                  finished,
                                                                                  scores_accumulated,
                                                                                  lengths)

            # (6) Prune out low-probability hypotheses. Pruning works by setting entries `inactive`.
            if self.beam_prune > 0.0:
                inactive, best_word_indices, scores_accumulated = self._prune_hyps.forward(best_word_indices,
                                                                                           scores_accumulated,
                                                                                           finished,
                                                                                           self.inf_array,
                                                                                           self.zeros_array)

            # (7) update negative constraints
            if self.global_avoid_trie or any(raw_avoid_list):
                avoid_states.reorder(best_hyp_indices)
                avoid_states.consume(best_word_indices)

            # (8) optionally save beam history
            if self.store_beam:
                finished_or_inactive = mx.nd.clip(data=finished + inactive, a_min=0, a_max=1)
                unnormalized_scores = mx.nd.where(finished_or_inactive,
                                                  scores_accumulated * self.length_penalty(lengths),
                                                  scores_accumulated)
                normalized_scores = mx.nd.where(finished_or_inactive,
                                                scores_accumulated,
                                                scores_accumulated / self.length_penalty(lengths))
                for sent in range(self.batch_size):
                    rows = slice(sent * self.beam_size, (sent + 1) * self.beam_size)

                    best_word_indices_sent = best_word_indices[rows].asnumpy().tolist()
                    # avoid adding columns for finished sentences
                    if any(x for x in best_word_indices_sent if x != C.PAD_ID):
                        beam_histories[sent]["predicted_ids"].append(best_word_indices_sent)
                        beam_histories[sent]["predicted_tokens"].append([self.vocab_target_inv[x] for x in
                                                                         best_word_indices_sent])
                        # for later sentences in the matrix, shift from e.g. [5, 6, 7, 8, 6] to [0, 1, 3, 4, 1]
                        shifted_parents = best_hyp_indices[rows] - (sent * self.beam_size)
                        beam_histories[sent]["parent_ids"].append(shifted_parents.asnumpy().tolist())

                        beam_histories[sent]["scores"].append(unnormalized_scores[rows].asnumpy().flatten().tolist())
                        beam_histories[sent]["normalized_scores"].append(
                            normalized_scores[rows].asnumpy().flatten().tolist())

            # Collect best hypotheses, best word indices, and attention scores
            best_hyp_indices_list.append(best_hyp_indices)
            best_word_indices_list.append(best_word_indices)
            attentions.append(attention_scores)

            if self.beam_search_stop == C.BEAM_SEARCH_STOP_FIRST:
                at_least_one_finished = finished.reshape((self.batch_size, self.beam_size)).sum(axis=1) > 0
                if at_least_one_finished.sum().asscalar() == self.batch_size:
                    break
            else:
                if finished.sum().asscalar() == self.batch_size * self.beam_size:  # all finished
                    break

            # (9) update models' state with winning hypotheses (ascending)
            for ms in model_states:
                ms.sort_state(best_hyp_indices)

        logger.debug("Finished after %d / %d steps.", t + 1, max_output_length)

        # (9) Sort the hypotheses within each sentence (normalization for finished hyps may have unsorted them).
        folded_accumulated_scores = scores_accumulated.reshape((self.batch_size,
                                                                self.beam_size * scores_accumulated.shape[-1]))
        indices = mx.nd.cast(mx.nd.argsort(folded_accumulated_scores, axis=1), dtype='int32').reshape((-1,))
        best_hyp_indices, _ = mx.nd.unravel_index(indices, scores_accumulated.shape) + self.offset
        best_hyp_indices_list.append(best_hyp_indices)
        lengths = lengths.take(best_hyp_indices)
        scores_accumulated = scores_accumulated.take(best_hyp_indices)
        if include_states:
            include_states.reorder(best_hyp_indices.asnumpy())

        all_best_hyp_indices = mx.nd.stack(*best_hyp_indices_list, axis=1)
        all_best_word_indices = mx.nd.stack(*best_word_indices_list, axis=1)
        all_attentions = mx.nd.stack(*attentions, axis=1)

        return all_best_hyp_indices.asnumpy(), \
               all_best_word_indices.asnumpy(), \
               all_attentions.asnumpy(), \
               scores_accumulated.asnumpy(), \
               lengths.asnumpy().astype('int32'), \
               include_states, \
               beam_histories

    def _get_best_from_beam(self,
                            best_hyp_indices: np.ndarray,
                            best_word_indices: np.ndarray,
                            attentions: np.ndarray,
                            seq_scores: np.ndarray,
                            lengths: np.ndarray,
                            include_states: Optional[constrained.IncludeBatch] = None,
                            beam_histories: Optional[List[BeamHistory]] = None) -> List[Translation]:
        """
        Return the best (aka top) entry from the n-best list.

        :param best_hyp_indices: Array of best hypotheses indices ids. Shape: (batch * beam, num_beam_search_steps + 1).
        :param best_word_indices: Array of best hypotheses indices ids. Shape: (batch * beam, num_beam_search_steps).
        :param attentions: Array of attentions over source words.
                           Shape: (batch * beam, num_beam_search_steps, encoded_source_length).
        :param seq_scores: Array of length-normalized negative log-probs. Shape: (batch * beam, 1)
        :param lengths: The lengths of all items in the beam. Shape: (batch * beam). Dtype: int32.
        :param include_states: The positive constraints for all items in the beam. Type: constrained.IncludeBatch
        :param beam_histories: The beam histories for each sentence in the batch.
        :return: List of Translation objects containing all relevant information.
        """
        # Initialize the best_ids to the first item in each batch
        best_ids = np.arange(0, self.batch_size * self.beam_size, self.beam_size, dtype='int32')

        if include_states:
            # For constrained decoding, select from items that have met all constraints (might not be finished)
            unmet = np.array(include_states.getUnmet())  # for IncludeBatch, 
            print(unmet)
            filtered = np.where(unmet == 0, seq_scores.flatten(), np.inf)
            filtered = filtered.reshape((self.batch_size, self.beam_size))
            best_ids += np.argmin(filtered, axis=1).astype('int32')

        # Obtain sequences for all best hypotheses in the batch
        indices = self._get_best_word_indeces_for_kth_hypotheses(best_ids, best_hyp_indices)

        histories = beam_histories if beam_histories is not None else [None] * self.batch_size    # type: List
        return [self._assemble_translation(*x) for x in zip(best_word_indices[indices, np.arange(indices.shape[1])],
                                                            lengths[best_ids],
                                                            attentions[best_ids],
                                                            seq_scores[best_ids],
                                                            histories)]

    @staticmethod
    def _get_best_word_indeces_for_kth_hypotheses(ks: np.ndarray, all_hyp_indices: np.ndarray) -> np.ndarray:
        """
        Traverses the matrix of best hypotheses indices collected during beam search in reversed order by
        by using the kth hypotheses index as a backpointer.
        Returns and array containing the indices into the best_word_indices collected during beam search to extract
        the kth hypotheses.

        :param ks: The kth-best hypotheses to extract. Supports multiple for batch_size > 1. Shape: (batch,).
        :param all_hyp_indices: All best hypotheses indices list collected in beam search. Shape: (batch * beam, steps).
        :return: Array of indices into the best_word_indices collected in beam search
            that extract the kth-best hypothesis. Shape: (batch,).
        """
        batch_size = ks.shape[0]
        num_steps = all_hyp_indices.shape[1]
        result = np.zeros((batch_size, num_steps - 1), dtype=all_hyp_indices.dtype)
        # first index into the history of the desired hypotheses.
        pointer = all_hyp_indices[ks, -1]
        # for each column/step follow the pointer, starting from the penultimate column/step
        num_steps = all_hyp_indices.shape[1]
        for step in range(num_steps - 2, -1, -1):
            result[:, step] = pointer
            pointer = all_hyp_indices[pointer, step]
        return result

    @staticmethod
    def _assemble_translation(sequence: np.ndarray,
                              length: np.ndarray,
                              attention_lists: np.ndarray,
                              seq_score: np.ndarray,
                              beam_history: Optional[BeamHistory]) -> Translation:
        """
        Takes a set of data pertaining to a single translated item, performs slightly different
        processing on each, and merges it into a Translation object.

        :param sequence: Array of word ids. Shape: (batch_size, bucket_key).
        :param length: The length of the translated segment.
        :param attention_lists: Array of attentions over source words.
                                Shape: (batch_size * self.beam_size, max_output_length, encoded_source_length).
        :param seq_score: Array of length-normalized negative log-probs.
        :param beam_history: The optional beam histories for each sentence in the batch.
        :return: A Translation object.
        """
        length = int(length)
        sequence = sequence[:length].tolist()
        attention_matrix = attention_lists[:length, :]
        score = float(seq_score)
        beam_history_list = [beam_history] if beam_history is not None else []
        return Translation(sequence, attention_matrix, score, beam_history_list)

    def _print_beam(self,
                    sequences: mx.nd.NDArray,
                    accumulated_scores: mx.nd.NDArray,
                    finished: mx.nd.NDArray,
                    inactive: mx.nd.NDArray,
                    include_states: Optional[constrained.IncludeBatch],
                    timestep: int) -> None:
        """
        Prints the beam for debugging purposes.

        :param sequences: The beam histories (shape: batch_size * beam_size, max_output_len).
        :param accumulated_scores: The accumulated scores for each item in the beam.
               Shape: (batch_size * beam_size, target_vocab_size).
        :param finished: Indicates which items are finished (shape: batch_size * beam_size).
        :param inactive: Indicates any inactive items (shape: batch_size * beam_size).
        :param timestep: The current timestep.
        """
        logger.info('BEAM AT TIMESTEP %d', timestep)
        for i in range(self.batch_size * self.beam_size):
            # for each hypothesis, print its entire history
            score = accumulated_scores[i].asscalar()
            word_ids = [int(x.asscalar()) for x in sequences[i]]
            #unmet = constraints[i].num_needed() if constraints[i] is not None else -1
            unmet = include_states.getUnmet[i]
            hypothesis = '----------' if inactive[i] else ' '.join(
                [self.vocab_target_inv[x] for x in word_ids if x != 0])
            logger.info('%d %d %d %d %.2f %s', i + 1, finished[i].asscalar(), inactive[i].asscalar(), unmet, score,
                        hypothesis)
>>>>>>> 911ba01a


class PruneHypotheses(mx.gluon.HybridBlock):
    """
    A HybridBlock that returns an array of shape (batch*beam,) indicating which hypotheses are inactive due to pruning.

    :param threshold: Pruning threshold.
    :param beam_size: Beam size.
    """

    def __init__(self, threshold: float, beam_size: int) -> None:
        super().__init__()
        self.threshold = threshold
        self.beam_size = beam_size

    def hybrid_forward(self, F, best_word_indices, scores, finished, inf_array, zeros_array):
        scores_2d = F.reshape(scores, shape=(-1, self.beam_size))
        finished_2d = F.reshape(finished, shape=(-1, self.beam_size))
        inf_array_2d = F.reshape(inf_array, shape=(-1, self.beam_size))

        # best finished scores. Shape: (batch, 1)
        best_finished_scores = F.min(F.where(finished_2d, scores_2d, inf_array_2d), axis=1, keepdims=True)
        difference = F.broadcast_minus(scores_2d, best_finished_scores)
        inactive = F.cast(difference > self.threshold, dtype='int32')
        inactive = F.reshape(inactive, shape=(-1))

        best_word_indices = F.where(inactive, zeros_array, best_word_indices)
        scores = F.where(inactive, inf_array, scores)

        return inactive, best_word_indices, scores


class SortByIndex(mx.gluon.HybridBlock):
    """
    A HybridBlock that sorts args by the given indices.
    """

    def hybrid_forward(self, F, indices, *args):
        return [F.take(arg, indices) for arg in args]


class TopK(mx.gluon.HybridBlock):
    """
    A HybridBlock for a statically-shaped batch-wise topk operation.
    """

    def __init__(self, k: int, batch_size: int, vocab_size: int) -> None:
        """
        :param k: The number of smallest scores to return.
        :param batch_size: Number of sentences being decoded at once.
        :param vocab_size: Vocabulary size.
        """
        super().__init__()
        self.k = k
        self.batch_size = batch_size
        self.vocab_size = vocab_size
        with self.name_scope():
            offset = mx.nd.repeat(mx.nd.arange(0, batch_size * k, k, dtype='int32'), k)
            self.offset = self.params.get_constant(name='offset', value=offset)

    def hybrid_forward(self, F, scores, offset):
        """
        Get the lowest k elements per sentence from a `scores` matrix.

        :param scores: Vocabulary scores for the next beam step. (batch_size * beam_size, target_vocabulary_size)
        :param offset: Array to add to the hypothesis indices for offsetting in batch decoding.
        :return: The row indices, column indices and values of the k smallest items in matrix.
        """
        folded_scores = F.reshape(scores, shape=(self.batch_size, self.k * self.vocab_size))
        values, indices = F.topk(folded_scores, axis=1, k=self.k, ret_typ='both', is_ascend=True)
        indices = F.reshape(F.cast(indices, 'int32'), shape=(-1,))
        unraveled = F.unravel_index(indices, shape=(self.batch_size * self.k, self.vocab_size))
        best_hyp_indices, best_word_indices = F.split(unraveled, axis=0, num_outputs=2, squeeze_axis=True)
        best_hyp_indices = best_hyp_indices + offset
        values = F.reshape(values, shape=(-1, 1))
        return best_hyp_indices, best_word_indices, values


class Top1(mx.gluon.HybridBlock):
    """
    A HybridBlock for a statically-shaped batch-wise first-best operation.

    Get the single lowest element per sentence from a `scores` matrix. Expects that
    beam size is 1, for greedy decoding.

    NOTE(mathmu): The current implementation of argmin in MXNet much slower than topk with k=1.
    """
    def __init__(self, k: int, batch_size: int) -> None:
        """
        :param k: The number of smallest scores to return.
        :param batch_size: Number of sentences being decoded at once.
        :param vocab_size: Vocabulary size.
        """
        super().__init__()
        with self.name_scope():
            offset = mx.nd.repeat(mx.nd.arange(0, batch_size * k, k, dtype='int32'), k)
            self.offset = self.params.get_constant(name='offset', value=offset)

    def hybrid_forward(self, F, scores, offset):
        """
        Get the single lowest element per sentence from a `scores` matrix. Expects that
        beam size is 1, for greedy decoding.

        :param scores: Vocabulary scores for the next beam step. (batch_size * beam_size, target_vocabulary_size)
        :param offset: Array to add to the hypothesis indices for offsetting in batch decoding.
        :return: The row indices, column indices and values of the smallest items in matrix.
        """
        best_word_indices = F.cast(F.argmin(scores, axis=1), dtype='int32')
        values = F.pick(scores, best_word_indices, axis=1)
        values = F.reshape(values, shape=(-1, 1))

        # for top1, the best hyp indices are equal to the plain offset
        best_hyp_indices = offset

        return best_hyp_indices, best_word_indices, values


class NormalizeAndUpdateFinished(mx.gluon.HybridBlock):
    """
    A HybridBlock for normalizing newly finished hypotheses scores with LengthPenalty.
    """

    def __init__(self, pad_id: int,
                 eos_id: int,
                 length_penalty_alpha: float = 1.0,
                 length_penalty_beta: float = 0.0) -> None:
        super().__init__()
        self.pad_id = pad_id
        self.eos_id = eos_id
        with self.name_scope():
            self.length_penalty = LengthPenalty(alpha=length_penalty_alpha, beta=length_penalty_beta)

    def hybrid_forward(self, F, best_word_indices, max_output_lengths, finished, scores_accumulated, lengths):
        all_finished = F.broadcast_logical_or(best_word_indices == self.pad_id, best_word_indices == self.eos_id)
        newly_finished = F.broadcast_logical_xor(all_finished, finished)
        scores_accumulated = F.where(newly_finished,
                                     scores_accumulated / self.length_penalty(lengths),
                                     scores_accumulated)

        # Update lengths of all items, except those that were already finished. This updates
        # the lengths for inactive items, too, but that doesn't matter since they are ignored anyway.
        lengths = lengths + F.cast(1 - F.expand_dims(finished, axis=1), dtype='float32')

        # Now, recompute finished. Hypotheses are finished if they are
        # - extended with <pad>, or
        # - extended with <eos>, or
        # - at their maximum length.
        finished = F.broadcast_logical_or(F.broadcast_logical_or(best_word_indices == self.pad_id,
                                                                 best_word_indices == self.eos_id),
                                          (F.cast(F.reshape(lengths, shape=(-1,)), 'int32') >= max_output_lengths))

        return finished, scores_accumulated, lengths


class UpdateScores(mx.gluon.HybridBlock):
    """
    A HybridBlock that updates the scores from the decoder step with acumulated scores.
    Inactive hypotheses receive score inf. Finished hypotheses receive their accumulated score for C.PAD_ID.
    All other options are set to infinity.
    """

    def __init__(self):
        super().__init__()
        assert C.PAD_ID == 0, "This blocks only works with PAD_ID == 0"

    def hybrid_forward(self, F, scores, finished, inactive, scores_accumulated, inf_array, pad_dist):
        # Special treatment for finished and inactive rows. Inactive rows are inf everywhere;
        # finished rows are inf everywhere except column zero (pad_id), which holds the accumulated model score.
        # Items that are finished (but not inactive) get their previous accumulated score for the <pad> symbol,
        # infinity otherwise.
        scores = F.broadcast_add(scores, scores_accumulated)
        # pylint: disable=invalid-sequence-index
        pad_id_scores = F.where(F.broadcast_logical_and(finished, F.logical_not(inactive)), scores_accumulated, inf_array)
        # pad_dist. Shape: (batch*beam, vocab_size)
        pad_dist = F.concat(pad_id_scores, pad_dist)
        scores = F.where(F.broadcast_logical_or(finished, inactive), pad_dist, scores)
        return scores<|MERGE_RESOLUTION|>--- conflicted
+++ resolved
@@ -969,880 +969,6 @@
 
 
 class Translator:
-<<<<<<< HEAD
-	"""
-	Translator uses one or several models to translate input.
-	The translator holds a reference to vocabularies to convert between word ids and text tokens for input and
-	translation strings.
-
-	:param context: MXNet context to bind modules to.
-	:param ensemble_mode: Ensemble mode: linear or log_linear combination.
-	:param length_penalty: Length penalty instance.
-	:param beam_prune: Beam pruning difference threshold.
-	:param beam_search_stop: The stopping criterium.
-	:param models: List of models.
-	:param source_vocabs: Source vocabularies.
-	:param target_vocab: Target vocabulary.
-	:param restrict_lexicon: Top-k lexicon to use for target vocabulary restriction.
-	:param include_list: Global list of phrases to include from the output.
-	:param avoid_list: Global list of phrases to exclude from the output.
-	:param store_beam: If True, store the beam search history and return it in the TranslatorOutput.
-	:param strip_unknown_words: If True, removes any <unk> symbols from outputs.
-	:param skip_topk: If True, uses argmax instead of topk for greedy decoding.
-	"""
-
-	def __init__(self,
-				 context: mx.context.Context,
-				 ensemble_mode: str,
-				 bucket_source_width: int,
-				 length_penalty: LengthPenalty,
-				 beam_prune: float,
-				 beam_search_stop: str,
-				 models: List[InferenceModel],
-				 source_vocabs: List[vocab.Vocab],
-				 target_vocab: vocab.Vocab,
-				 restrict_lexicon: Optional[lexicon.TopKLexicon] = None,
-				 include_list: Optional[str] = None,
-				 avoid_list: Optional[str] = None,
-				 store_beam: bool = False,
-				 strip_unknown_words: bool = False,
-				 skip_topk: bool = False) -> None:
-		self.context = context
-		self.length_penalty = length_penalty
-		self.beam_prune = beam_prune
-		self.beam_search_stop = beam_search_stop
-		self.source_vocabs = source_vocabs
-		self.vocab_target = target_vocab
-		self.vocab_target_inv = vocab.reverse_vocab(self.vocab_target)
-		self.restrict_lexicon = restrict_lexicon
-		self.store_beam = store_beam
-		self.start_id = self.vocab_target[C.BOS_SYMBOL]
-		assert C.PAD_ID == 0, "pad id should be 0"
-		self.stop_ids = {self.vocab_target[C.EOS_SYMBOL], C.PAD_ID}  # type: Set[int]
-		self.strip_ids = self.stop_ids.copy()  # ids to strip from the output
-		self.unk_id = self.vocab_target[C.UNK_SYMBOL]
-		if strip_unknown_words:
-			self.strip_ids.add(self.unk_id)
-		self.models = models
-		utils.check_condition(all(models[0].source_with_eos == m.source_with_eos for m in models),
-							  "The source_with_eos property must match across models.")
-		self.source_with_eos = models[0].source_with_eos
-		self.interpolation_func = self._get_interpolation_func(ensemble_mode)
-		self.beam_size = self.models[0].beam_size
-		self.batch_size = self.models[0].batch_size
-		# skip softmax for a single model, but not for an ensemble
-		self.skip_softmax = self.models[0].skip_softmax
-		if self.skip_softmax:
-			utils.check_condition(len(self.models) == 1 and self.beam_size == 1, "Skipping softmax cannot be enabled for several models, or a beam size > 1.")
-
-		self.skip_topk = skip_topk
-		# after models are loaded we ensured that they agree on max_input_length, max_output_length and batch size
-		self._max_input_length = self.models[0].max_input_length
-		if bucket_source_width > 0:
-			self.buckets_source = data_io.define_buckets(self._max_input_length, step=bucket_source_width)
-		else:
-			self.buckets_source = [self._max_input_length]
-		self.pad_dist = mx.nd.full((self.batch_size * self.beam_size, len(self.vocab_target) - 1), val=np.inf,
-								   ctx=self.context)
-		# These are constants used for manipulation of the beam and scores (particularly for pruning)
-		self.zeros_array = mx.nd.zeros((self.batch_size * self.beam_size,), ctx=self.context, dtype='int32')
-		self.inf_array = mx.nd.full((self.batch_size * self.beam_size, 1), val=np.inf,
-									ctx=self.context, dtype='float32')
-
-		# offset for hypothesis indices in batch decoding
-		self.offset = mx.nd.array(np.repeat(np.arange(0, self.batch_size * self.beam_size, self.beam_size), self.beam_size),
-								  dtype='int32', ctx=self.context)
-
-		self._update_scores = UpdateScores()
-		self._update_scores.initialize(ctx=self.context)
-		self._update_scores.hybridize(static_alloc=True, static_shape=True)
-
-		# Vocabulary selection leads to different vocabulary sizes across requests. Hence, we cannot use a
-		# statically-shaped HybridBlock for the topk operation in this case; resorting to imperative topk
-		# function in this case.
-		if self.restrict_lexicon:
-			if self.skip_topk:
-				self._top = partial(utils.top1, offset=self.offset)  # type: Callable
-			else:
-				self._top = partial(utils.topk,
-									k=self.beam_size,
-									offset=self.offset,
-									use_mxnet_topk=True)  # type: Callable
-		else:
-			if self.skip_topk:
-				self._top = Top1(k=self.beam_size,
-								 batch_size=self.batch_size)  # type: mx.gluon.HybridBlock
-				self._top.initialize(ctx=self.context)
-				self._top.hybridize(static_alloc=True, static_shape=True)
-			else:
-				self._top = TopK(k=self.beam_size,
-								 batch_size=self.batch_size,
-								 vocab_size=len(self.vocab_target))  # type: mx.gluon.HybridBlock
-				self._top.initialize(ctx=self.context)
-				self._top.hybridize(static_alloc=True, static_shape=True)
-
-		self._sort_by_index = SortByIndex()
-		self._sort_by_index.initialize(ctx=self.context)
-		self._sort_by_index.hybridize(static_alloc=True, static_shape=True)
-
-		self._update_finished = NormalizeAndUpdateFinished(pad_id=C.PAD_ID,
-														   eos_id=self.vocab_target[C.EOS_SYMBOL],
-														   length_penalty_alpha=self.length_penalty.alpha,
-														   length_penalty_beta=self.length_penalty.beta)
-		self._update_finished.initialize(ctx=self.context)
-		self._update_finished.hybridize(static_alloc=True, static_shape=True)
-
-		self._prune_hyps = PruneHypotheses(threshold=self.beam_prune, beam_size=self.beam_size)
-		self._prune_hyps.initialize(ctx=self.context)
-		self._prune_hyps.hybridize(static_alloc=True, static_shape=True)
-			
-
-		self.global_include_trie = None
-		if include_list is not None:
-			self.global_include_trie = constrained.IncludeTrie()
-			for phrase in data_io.read_content(include_list):
-				phrase_ids = data_io.tokens2ids(phrase, self.vocab_target)
-				if self.unk_id in phrase_ids:
-					logger.warning("Global include phrase '%s' contains an %s; this may indicate improper preprocessing.", ' '.join(phrase), C.UNK_SYMBOL)
-				self.global_include_trie.add_phrase(phrase_ids)
-
-		self.global_avoid_trie = None
-		if avoid_list is not None:
-			self.global_avoid_trie = constrained.AvoidTrie()
-			for phrase in data_io.read_content(avoid_list):
-				phrase_ids = data_io.tokens2ids(phrase, self.vocab_target)
-				if self.unk_id in phrase_ids:
-					logger.warning("Global avoid phrase '%s' contains an %s; this may indicate improper preprocessing.", ' '.join(phrase), C.UNK_SYMBOL)
-				self.global_avoid_trie.add_phrase(phrase_ids)
-
-		logger.info("Translator (%d model(s) beam_size=%d beam_prune=%s beam_search_stop=%s "
-					"ensemble_mode=%s batch_size=%d buckets_source=%s avoiding=%d)",
-					len(self.models),
-					self.beam_size,
-					'off' if not self.beam_prune else "%.2f" % self.beam_prune,
-					self.beam_search_stop,
-					"None" if len(self.models) == 1 else ensemble_mode,
-					self.batch_size,
-					self.buckets_source,
-					0 if self.global_avoid_trie is None else len(self.global_avoid_trie))
-
-	@property
-	def max_input_length(self) -> int:
-		"""
-		Returns maximum input length for TranslatorInput objects passed to translate()
-		"""
-		if self.source_with_eos:
-			return self._max_input_length - C.SPACE_FOR_XOS
-		else:
-			return self._max_input_length
-
-	@property
-	def num_source_factors(self) -> int:
-		return self.models[0].num_source_factors
-
-	@staticmethod
-	def _get_interpolation_func(ensemble_mode):
-		if ensemble_mode == 'linear':
-			return Translator._linear_interpolation
-		elif ensemble_mode == 'log_linear':
-			return Translator._log_linear_interpolation
-		else:
-			raise ValueError("unknown interpolation type")
-
-	@staticmethod
-	def _linear_interpolation(predictions):
-		# pylint: disable=invalid-unary-operand-type
-		return -mx.nd.log(utils.average_arrays(predictions))
-
-	@staticmethod
-	def _log_linear_interpolation(predictions):
-		"""
-		Returns averaged and re-normalized log probabilities
-		"""
-		log_probs = utils.average_arrays([p.log() for p in predictions])
-		# pylint: disable=invalid-unary-operand-type
-		return -log_probs.log_softmax()
-
-	def translate(self, trans_inputs: List[TranslatorInput]) -> List[TranslatorOutput]:
-		"""
-		Batch-translates a list of TranslatorInputs, returns a list of TranslatorOutputs.
-		Splits oversized sentences to sentence chunks of size less than max_input_length.
-
-		:param trans_inputs: List of TranslatorInputs as returned by make_input().
-		:return: List of translation results.
-		"""
-		translated_chunks = []	# type: List[IndexedTranslation]
-
-		# split into chunks
-		input_chunks = []  # type: List[IndexedTranslatorInput]
-		for trans_input_idx, trans_input in enumerate(trans_inputs):
-			# bad input
-			if isinstance(trans_input, BadTranslatorInput):
-				translated_chunks.append(IndexedTranslation(input_idx=trans_input_idx, chunk_idx=0,
-															translation=empty_translation()))
-			# empty input
-			elif len(trans_input.tokens) == 0:
-				translated_chunks.append(IndexedTranslation(input_idx=trans_input_idx, chunk_idx=0,
-															translation=empty_translation()))
-			else:
-				# TODO(tdomhan): Remove branch without EOS with next major version bump, as future models will always be trained with source side EOS symbols
-				if self.source_with_eos:
-					max_input_length_without_eos = self.max_input_length
-					# oversized input
-					if len(trans_input.tokens) > max_input_length_without_eos:
-						logger.debug(
-							"Input %s has length (%d) that exceeds max input length (%d). "
-							"Splitting into chunks of size %d.",
-							trans_input.sentence_id, len(trans_input.tokens),
-							self.buckets_source[-1], max_input_length_without_eos)
-						chunks = [trans_input_chunk.with_eos()
-								  for trans_input_chunk in trans_input.chunks(max_input_length_without_eos)]
-						input_chunks.extend([IndexedTranslatorInput(trans_input_idx, chunk_idx, chunk_input)
-											 for chunk_idx, chunk_input in enumerate(chunks)])
-					# regular input
-					else:
-						input_chunks.append(IndexedTranslatorInput(trans_input_idx,
-																   chunk_idx=0,
-																   translator_input=trans_input.with_eos()))
-				else:
-					if len(trans_input.tokens) > self.max_input_length:
-						# oversized input
-						logger.debug(
-							"Input %s has length (%d) that exceeds max input length (%d). "
-							"Splitting into chunks of size %d.",
-							trans_input.sentence_id, len(trans_input.tokens),
-							self.buckets_source[-1], self.max_input_length)
-						chunks = [trans_input_chunk
-								  for trans_input_chunk in
-								  trans_input.chunks(self.max_input_length)]
-						input_chunks.extend([IndexedTranslatorInput(trans_input_idx, chunk_idx, chunk_input)
-											 for chunk_idx, chunk_input in enumerate(chunks)])
-					else:
-						# regular input
-						input_chunks.append(IndexedTranslatorInput(trans_input_idx,
-																   chunk_idx=0,
-																   translator_input=trans_input))
-
-			if trans_input.include_list is not None:
-				logger.info("Input %s has %d %s: %s", trans_input.sentence_id,
-							len(trans_input.include_list),
-							"positive constraint" if len(trans_input.include_list) == 1 else "positive constraints",
-							", ".join(" ".join(x) for x in trans_input.include_list))
-
-		# Sort longest to shortest (to rather fill batches of shorter than longer sequences)
-		input_chunks = sorted(input_chunks, key=lambda chunk: len(chunk.translator_input.tokens), reverse=True)
-
-		# translate in batch-sized blocks over input chunks
-		for batch_id, batch in enumerate(utils.grouper(input_chunks, self.batch_size)):
-			logger.debug("Translating batch %d", batch_id)
-			# underfilled batch will be filled to a full batch size with copies of the 1st input
-			rest = self.batch_size - len(batch)
-			if rest > 0:
-				logger.debug("Extending the last batch to the full batch size (%d)", self.batch_size)
-				batch = batch + [batch[0]] * rest
-			translator_inputs = [indexed_translator_input.translator_input for indexed_translator_input in batch]
-			batch_translations = self._translate_nd(*self._get_inference_input(translator_inputs))
-			# truncate to remove filler translations
-			if rest > 0:
-				batch_translations = batch_translations[:-rest]
-			for chunk, translation in zip(batch, batch_translations):
-				translated_chunks.append(IndexedTranslation(chunk.input_idx, chunk.chunk_idx, translation))
-		# Sort by input idx and then chunk id
-		translated_chunks = sorted(translated_chunks)
-
-		# Concatenate results
-		results = []  # type: List[TranslatorOutput]
-		chunks_by_input_idx = itertools.groupby(translated_chunks, key=lambda translation: translation.input_idx)
-		for trans_input, (input_idx, translations_for_input_idx) in zip(trans_inputs, chunks_by_input_idx):
-			translations_for_input_idx = list(translations_for_input_idx)  # type: ignore
-			if len(translations_for_input_idx) == 1:  # type: ignore
-				translation = translations_for_input_idx[0].translation  # type: ignore
-			else:
-				translations_to_concat = [translated_chunk.translation
-										  for translated_chunk in translations_for_input_idx]
-				translation = self._concat_translations(translations_to_concat)
-
-			results.append(self._make_result(trans_input, translation))
-
-		return results
-
-	def _get_inference_input(self,
-							 trans_inputs: List[TranslatorInput]) -> Tuple[mx.nd.NDArray,
-																		   int,
-																		   List[Optional[constrained.RawConstraintList]],
-																		   List[Optional[constrained.RawConstraintList]],
-																		   mx.nd.NDArray]:
-		"""
-		Assembles the numerical data for the batch.
-		This comprises an NDArray for the source sentences, the bucket key (padded source length), and a list of
-		raw constraint lists, one for each sentence in the batch, an NDArray of maximum output lengths for each sentence in the batch.
-		Each raw constraint list contains phrases in the form of lists of integers in the target language vocabulary.
-
-		:param trans_inputs: List of TranslatorInputs.
-		:return NDArray of source ids (shape=(batch_size, bucket_key, num_factors)),
-				bucket key, list of raw constraint lists, and list of phrases to avoid,
-				and an NDArray of maximum output lengths.
-		"""
-
-		bucket_key = data_io.get_bucket(max(len(inp.tokens) for inp in trans_inputs), self.buckets_source)
-		source = mx.nd.zeros((len(trans_inputs), bucket_key, self.num_source_factors), ctx=self.context)
-		raw_include_list = [None for x in range(self.batch_size)]  # type: List[Optional[constrained.RawConstraintList]]
-		raw_avoid_list = [None for x in range(self.batch_size)]  # type: List[Optional[constrained.RawConstraintList]]
-
-		max_output_lengths = []  # type: List[int]
-		for j, trans_input in enumerate(trans_inputs):
-			num_tokens = len(trans_input)
-			max_output_lengths.append(self.models[0].get_max_output_length(data_io.get_bucket(num_tokens, self.buckets_source)))
-			source[j, :num_tokens, 0] = data_io.tokens2ids(trans_input.tokens, self.source_vocabs[0])
-
-			factors = trans_input.factors if trans_input.factors is not None else []
-			num_factors = 1 + len(factors)
-			if num_factors != self.num_source_factors:
-				logger.warning("Input %d factors, but model(s) expect %d", num_factors,
-							   self.num_source_factors)
-			for i, factor in enumerate(factors[:self.num_source_factors - 1], start=1):
-				# fill in as many factors as there are tokens
-
-				source[j, :num_tokens, i] = data_io.tokens2ids(factor, self.source_vocabs[i])[:num_tokens]
-
-			if trans_input.include_list is not None:
-				raw_include_list[j] = [data_io.tokens2ids(phrase, self.vocab_target) for phrase in
-									  trans_input.include_list]
-				if any(self.unk_id in phrase for phrase in raw_include_list[j]):
-					logger.warning("Sentence %s: %s was found in the list of phrases to avoid; "
-								   "this may indicate improper preprocessing.", trans_input.sentence_id, C.UNK_SYMBOL)
-
-
-			if trans_input.avoid_list is not None:
-				raw_avoid_list[j] = [data_io.tokens2ids(phrase, self.vocab_target) for phrase in
-									 trans_input.avoid_list]
-				if any(self.unk_id in phrase for phrase in raw_avoid_list[j]):
-					logger.warning("Sentence %s: %s was found in the list of phrases to avoid; "
-								   "this may indicate improper preprocessing.", trans_input.sentence_id, C.UNK_SYMBOL)
-
-		return source, bucket_key, raw_include_list, raw_avoid_list, mx.nd.array(max_output_lengths, ctx=self.context, dtype='int32')
-
-	def _make_result(self,
-					 trans_input: TranslatorInput,
-					 translation: Translation) -> TranslatorOutput:
-		"""
-		Returns a translator result from generated target-side word ids, attention matrix, and score.
-		Strips stop ids from translation string.
-
-		:param trans_input: Translator input.
-		:param translation: The translation + attention and score.
-		:return: TranslatorOutput.
-		"""
-		target_ids = translation.target_ids
-		attention_matrix = translation.attention_matrix
-
-		target_tokens = [self.vocab_target_inv[target_id] for target_id in target_ids]
-		target_string = C.TOKEN_SEPARATOR.join(data_io.ids2tokens(target_ids, self.vocab_target_inv, self.strip_ids))
-
-		attention_matrix = attention_matrix[:, :len(trans_input.tokens)]
-
-		return TranslatorOutput(sentence_id=trans_input.sentence_id,
-								translation=target_string,
-								tokens=target_tokens,
-								attention_matrix=attention_matrix,
-								score=translation.score,
-								beam_histories=translation.beam_histories)
-
-	def _concat_translations(self, translations: List[Translation]) -> Translation:
-		"""
-		Combine translations through concatenation.
-
-		:param translations: A list of translations (sequence, attention_matrix), score and length.
-		:return: A concatenation if the translations with a score.
-		"""
-		return _concat_translations(translations, self.stop_ids, self.length_penalty)
-
-	def _translate_nd(self,
-					  source: mx.nd.NDArray,
-					  source_length: int,
-					  raw_include_list: List[Optional[constrained.RawConstraintList]],
-					  raw_avoid_list: List[Optional[constrained.RawConstraintList]],
-					  max_output_lengths: mx.nd.NDArray) -> List[Translation]:
-		"""
-		Translates source of source_length, given a bucket_key.
-
-		:param source: Source ids. Shape: (batch_size, bucket_key, num_factors).
-		:param source_length: Bucket key.
-		:param raw_include_list: A list of optional positive constraint lists.
-		:param raw_avoid_list: A list of optional negative constraint lists.
-
-		:return: Sequence of translations.
-		"""
-
-		return self._get_best_from_beam(*self._beam_search(source, source_length, raw_include_list, raw_avoid_list, max_output_lengths))
-
-	def _encode(self, sources: mx.nd.NDArray, source_length: int) -> List[ModelState]:
-		"""
-		Returns a ModelState for each model representing the state of the model after encoding the source.
-
-		:param sources: Source ids. Shape: (batch_size, bucket_key, num_factors).
-		:param source_length: Bucket key.
-		:return: List of ModelStates.
-		"""
-		return [model.run_encoder(sources, source_length) for model in self.models]
-
-	def _decode_step(self,
-					 prev_word: mx.nd.NDArray,
-					 step: int,
-					 source_length: int,
-					 states: List[ModelState],
-					 models_output_layer_w: List[mx.nd.NDArray],
-					 models_output_layer_b: List[mx.nd.NDArray]) \
-			-> Tuple[mx.nd.NDArray, mx.nd.NDArray, List[ModelState]]:
-		"""
-		Returns decoder predictions (combined from all models), attention scores, and updated states.
-
-		:param prev_word: Previous words of hypotheses. Shape: (batch_size * beam_size,).
-		:param step: Beam search iteration.
-		:param source_length: Length of the input sequence.
-		:param states: List of model states.
-		:param models_output_layer_w: Custom model weights for logit computation (empty for none).
-		:param models_output_layer_b: Custom model biases for logit computation (empty for none).
-		:return: (probs, attention scores, list of model states)
-		"""
-		bucket_key = (source_length, step)
-
-		model_probs, model_attention_probs, model_states = [], [], []
-		# We use zip_longest here since we'll have empty lists when not using restrict_lexicon
-		for model, out_w, out_b, state in itertools.zip_longest(
-				self.models, models_output_layer_w, models_output_layer_b, states):
-			decoder_outputs, attention_probs, state = model.run_decoder(prev_word, bucket_key, state)
-			# Compute logits and softmax with restricted vocabulary
-			if self.restrict_lexicon:
-				logits = model.output_layer(decoder_outputs, out_w, out_b)
-				if self.skip_softmax:
-					# skip softmax for greedy decoding and single model
-					probs = logits
-				else:
-					probs = mx.nd.softmax(logits)
-			else:
-				# Otherwise decoder outputs are already target vocab probs,
-				# or logits if beam size is 1
-				probs = decoder_outputs
-			model_probs.append(probs)
-			model_attention_probs.append(attention_probs)
-			model_states.append(state)
-		neg_logprobs, attention_probs = self._combine_predictions(model_probs, model_attention_probs)
-		return neg_logprobs, attention_probs, model_states
-
-	def _combine_predictions(self,
-							 probs: List[mx.nd.NDArray],
-							 attention_probs: List[mx.nd.NDArray]) -> Tuple[mx.nd.NDArray, mx.nd.NDArray]:
-		"""
-		Returns combined predictions of models as negative log probabilities and averaged attention prob scores.
-
-		:param probs: List of Shape(beam_size, target_vocab_size).
-		:param attention_probs: List of Shape(beam_size, bucket_key).
-		:return: Combined negative log probabilities, averaged attention scores.
-		"""
-		# average attention prob scores. TODO: is there a smarter way to do this?
-		attention_prob_score = utils.average_arrays(attention_probs)
-
-		# combine model predictions and convert to neg log probs
-		if len(self.models) == 1:
-			if self.skip_softmax:
-				neg_probs = -probs[0]
-			else:
-				neg_probs = -mx.nd.log(probs[0])  # pylint: disable=invalid-unary-operand-type
-		else:
-			neg_probs = self.interpolation_func(probs)
-		return neg_probs, attention_prob_score
-
-	def _beam_search(self,
-					 source: mx.nd.NDArray,
-					 source_length: int,
-					 raw_include_list: List[Optional[constrained.RawConstraintList]],
-					 raw_avoid_list: List[Optional[constrained.RawConstraintList]],
-					 max_output_lengths: mx.nd.NDArray) -> Tuple[np.ndarray,
-																 np.ndarray,
-																 np.ndarray,
-																 np.ndarray,
-																 np.ndarray,
-																 Optional[constrained.IncludeBatch],
-																 Optional[List[BeamHistory]]]:
-		"""
-		Translates multiple sentences using beam search.
-
-		:param source: Source ids. Shape: (batch_size, bucket_key, num_factors).
-		:param source_length: Max source length.
-		:param raw_include_list: A list of optional lists containing phrases (as lists of target word IDs)
-			   that must appear in each output.
-		:param raw_avoid_list: A list of optional lists containing phrases (as lists of target word IDs)
-			   that must NOT appear in each output.
-		:return List of best hypotheses indices, list of best word indices, list of attentions,
-				array of accumulated length-normalized negative log-probs, hypotheses lengths, constraints (if any),
-				beam histories (if any).
-		"""
-
-		# Length of encoded sequence (may differ from initial input length)
-		encoded_source_length = self.models[0].encoder.get_encoded_seq_len(source_length)
-		utils.check_condition(all(encoded_source_length ==
-								  model.encoder.get_encoded_seq_len(source_length) for model in self.models),
-							  "Models must agree on encoded sequence length")
-		# Maximum output length
-		max_output_length = self.models[0].get_max_output_length(source_length)
-
-		# General data structure: each row has batch_size * beam blocks for the 1st sentence, with a full beam,
-		# then the next block for the 2nd sentence and so on
-
-		best_word_indices = mx.nd.full((self.batch_size * self.beam_size,), val=self.start_id, ctx=self.context,
-									   dtype='int32')
-
-		# Best word and hypotheses indices across beam search steps from topk operation.
-		best_hyp_indices_list = []	# type: List[mx.nd.NDArray]
-		best_word_indices_list = []  # type: List[mx.nd.NDArray]
-
-		# Beam history
-		beam_histories = None  # type: Optional[List[BeamHistory]]
-		if self.store_beam:
-			beam_histories = [defaultdict(list) for _ in range(self.batch_size)]
-
-		lengths = mx.nd.zeros((self.batch_size * self.beam_size, 1), ctx=self.context)
-		finished = mx.nd.zeros((self.batch_size * self.beam_size,), ctx=self.context, dtype='int32')
-
-		# Extending max_output_lengths to shape (batch_size * beam_size,)
-		max_output_lengths = mx.nd.repeat(max_output_lengths, self.beam_size)
-
-		# Attention distributions across beam search steps
-		attentions = []  # type: List[mx.nd.NDArray]
-
-		# scores_accumulated: chosen smallest scores in scores (ascending).
-		scores_accumulated = mx.nd.zeros((self.batch_size * self.beam_size, 1), ctx=self.context)
-
-		# reset all padding distribution cells to np.inf
-		self.pad_dist[:] = np.inf
-
-		# If using a top-k lexicon, select param rows for logit computation that correspond to the
-		# target vocab for this sentence.
-		models_output_layer_w = list()
-		models_output_layer_b = list()
-		pad_dist = self.pad_dist
-		vocab_slice_ids = None	# type: mx.nd.NDArray
-		if self.restrict_lexicon:
-			source_words = utils.split(source, num_outputs=self.num_source_factors, axis=2, squeeze_axis=True)[0]
-			# TODO: See note in method about migrating to pure MXNet when set operations are supported.
-			#		We currently convert source to NumPy and target ids back to NDArray.
-			vocab_slice_ids = self.restrict_lexicon.get_trg_ids(source_words.astype("int32").asnumpy())
-			if any(raw_constraint_list):
-				# Add the constraint IDs to the list of permissibled IDs, and then project them into the reduced space
-				constraint_ids = np.array([word_id for sent in raw_constraint_list for phr in sent for word_id in phr])
-				vocab_slice_ids = np.lib.arraysetops.union1d(vocab_slice_ids, constraint_ids)
-				full_to_reduced = dict((val, i) for i, val in enumerate(vocab_slice_ids))
-				raw_constraint_list = [[[full_to_reduced[x] for x in phr] for phr in sent] for sent in
-									   raw_constraint_list]
-
-			vocab_slice_ids = mx.nd.array(vocab_slice_ids, ctx=self.context, dtype='int32')
-
-			if vocab_slice_ids.shape[0] < self.beam_size + 1:
-				# This fixes an edge case for toy models, where the number of vocab ids from the lexicon is
-				# smaller than the beam size.
-				logger.warning("Padding vocab_slice_ids (%d) with EOS to have at least %d+1 elements to expand",
-							   vocab_slice_ids.shape[0], self.beam_size)
-				n = self.beam_size - vocab_slice_ids.shape[0] + 1
-				vocab_slice_ids = mx.nd.concat(vocab_slice_ids,
-											   mx.nd.full((n,), val=self.vocab_target[C.EOS_SYMBOL],
-														  ctx=self.context, dtype='int32'),
-											   dim=0)
-
-			pad_dist = mx.nd.full((self.batch_size * self.beam_size, vocab_slice_ids.shape[0] - 1),
-								  val=np.inf, ctx=self.context)
-			for m in self.models:
-				models_output_layer_w.append(m.output_layer_w.take(vocab_slice_ids))
-				models_output_layer_b.append(m.output_layer_b.take(vocab_slice_ids))
-
-		# (0) encode source sentence, returns a list
-		model_states = self._encode(source, source_length)
-		
-		# (don't need this for now) Initialize the beam to track constraint sets, where target-side lexical constraints are present
-		#constraints = constrained.init_batch(raw_constraint_list, self.beam_size, self.start_id,
-		#									  self.vocab_target[C.EOS_SYMBOL])
-
-		include_states = None
-		if self.global_include_trie or any(raw_include_list):
-			include_states = constrained.IncludeBatch(self.batch_size, self.beam_size,
-												  include_list=raw_include_list,
-												  global_include_trie=self.global_include_trie,
-												  eos_id=self.vocab_target[C.EOS_SYMBOL])
-			include_states.consume(best_word_indices)
-		
-		
-		if self.global_avoid_trie or any(raw_avoid_list):
-			avoid_states = constrained.AvoidBatch(self.batch_size, self.beam_size,
-												  avoid_list=raw_avoid_list,
-												  global_avoid_trie=self.global_avoid_trie)
-			avoid_states.consume(best_word_indices)
-
-		# Records items in the beam that are inactive. At the beginning (t==1), there is only one valid or active
-		# item on the beam for each sentence
-		inactive = mx.nd.ones((self.batch_size * self.beam_size), dtype='int32', ctx=self.context)
-		inactive[::self.beam_size] = 0
-		t = 1
-		for t in range(1, max_output_length):
-			# (1) obtain next predictions and advance models' state
-			# scores: (batch_size * beam_size, target_vocab_size)
-			# attention_scores: (batch_size * beam_size, bucket_key)
-			scores, attention_scores, model_states = self._decode_step(prev_word=best_word_indices,
-																	   step=t,
-																	   source_length=source_length,
-																	   states=model_states,
-																	   models_output_layer_w=models_output_layer_w,
-																	   models_output_layer_b=models_output_layer_b)
-
-			# (2) Update scores. Special treatment for finished and inactive rows. Inactive rows are inf everywhere;
-			# finished rows are inf everywhere except column zero, which holds the accumulated model score
-			scores = self._update_scores.forward(scores, finished, inactive, scores_accumulated, self.inf_array, pad_dist)
-
-			# Mark entries that should be blocked as having a score of np.inf
-			if self.global_avoid_trie or any(raw_avoid_list):
-				block_indices = avoid_states.avoid()
-				if len(block_indices) > 0:
-					scores[block_indices] = np.inf
-
-			# (3) Get beam_size winning hypotheses for each sentence block separately. Only look as
-			# far as the active beam size for each sentence.
-			best_hyp_indices, best_word_indices, scores_accumulated = self._top(scores)
-
-			# Constraints for constrained decoding are processed sentence by sentence (hopefully won't be the case anymore soon)
-			if any(raw_include_list):
-				best_hyp_indices, best_word_indices, scores_accumulated, include_states, inactive = constrained.topk(
-					self.batch_size,
-					self.beam_size,
-					inactive,
-					scores,
-					include_states,
-					best_hyp_indices,
-					best_word_indices,
-					scores_accumulated,
-					self.context)
-
-			else:
-				# All rows are now active (after special treatment of start state at t=1)
-				inactive[:] = 0
-
-			# Map from restricted to full vocab ids if needed
-			if self.restrict_lexicon:
-				best_word_indices = vocab_slice_ids.take(best_word_indices)
-
-			# (4) Reorder fixed-size beam data according to best_hyp_indices (ascending)
-			finished, lengths, attention_scores = self._sort_by_index.forward(best_hyp_indices,
-																			  finished,
-																			  lengths,
-																			  attention_scores)
-
-			# (5) Normalize the scores of newly finished hypotheses. Note that after this until the
-			# next call to topk(), hypotheses may not be in sorted order.
-			finished, scores_accumulated, lengths = self._update_finished.forward(best_word_indices,
-																				  max_output_lengths,
-																				  finished,
-																				  scores_accumulated,
-																				  lengths)
-
-			# (6) Prune out low-probability hypotheses. Pruning works by setting entries `inactive`.
-			if self.beam_prune > 0.0:
-				inactive, best_word_indices, scores_accumulated = self._prune_hyps.forward(best_word_indices,
-																						   scores_accumulated,
-																						   finished,
-																						   self.inf_array,
-																						   self.zeros_array)
-
-			# (7) update negative constraints
-			if self.global_avoid_trie or any(raw_avoid_list):
-				avoid_states.reorder(best_hyp_indices)
-				avoid_states.consume(best_word_indices)
-
-			# (8) optionally save beam history
-			if self.store_beam:
-				finished_or_inactive = mx.nd.clip(data=finished + inactive, a_min=0, a_max=1)
-				unnormalized_scores = mx.nd.where(finished_or_inactive,
-												  scores_accumulated * self.length_penalty(lengths),
-												  scores_accumulated)
-				normalized_scores = mx.nd.where(finished_or_inactive,
-												scores_accumulated,
-												scores_accumulated / self.length_penalty(lengths))
-				for sent in range(self.batch_size):
-					rows = slice(sent * self.beam_size, (sent + 1) * self.beam_size)
-
-					best_word_indices_sent = best_word_indices[rows].asnumpy().tolist()
-					# avoid adding columns for finished sentences
-					if any(x for x in best_word_indices_sent if x != C.PAD_ID):
-						beam_histories[sent]["predicted_ids"].append(best_word_indices_sent)
-						beam_histories[sent]["predicted_tokens"].append([self.vocab_target_inv[x] for x in
-																		 best_word_indices_sent])
-						# for later sentences in the matrix, shift from e.g. [5, 6, 7, 8, 6] to [0, 1, 3, 4, 1]
-						shifted_parents = best_hyp_indices[rows] - (sent * self.beam_size)
-						beam_histories[sent]["parent_ids"].append(shifted_parents.asnumpy().tolist())
-
-						beam_histories[sent]["scores"].append(unnormalized_scores[rows].asnumpy().flatten().tolist())
-						beam_histories[sent]["normalized_scores"].append(
-							normalized_scores[rows].asnumpy().flatten().tolist())
-
-			# Collect best hypotheses, best word indices, and attention scores
-			best_hyp_indices_list.append(best_hyp_indices)
-			best_word_indices_list.append(best_word_indices)
-			attentions.append(attention_scores)
-
-			if self.beam_search_stop == C.BEAM_SEARCH_STOP_FIRST:
-				at_least_one_finished = finished.reshape((self.batch_size, self.beam_size)).sum(axis=1) > 0
-				if at_least_one_finished.sum().asscalar() == self.batch_size:
-					break
-			else:
-				if finished.sum().asscalar() == self.batch_size * self.beam_size:  # all finished
-					break
-
-			# (9) update models' state with winning hypotheses (ascending)
-			for ms in model_states:
-				ms.sort_state(best_hyp_indices)
-
-		logger.debug("Finished after %d / %d steps.", t + 1, max_output_length)
-
-		# (9) Sort the hypotheses within each sentence (normalization for finished hyps may have unsorted them).
-		folded_accumulated_scores = scores_accumulated.reshape((self.batch_size,
-																self.beam_size * scores_accumulated.shape[-1]))
-		indices = mx.nd.cast(mx.nd.argsort(folded_accumulated_scores, axis=1), dtype='int32').reshape((-1,))
-		best_hyp_indices, _ = mx.nd.unravel_index(indices, scores_accumulated.shape) + self.offset
-		best_hyp_indices_list.append(best_hyp_indices)
-		lengths = lengths.take(best_hyp_indices)
-		scores_accumulated = scores_accumulated.take(best_hyp_indices)
-		if include_states:
-			include_states.reorder(best_hyp_indices.asnumpy())
-
-		all_best_hyp_indices = mx.nd.stack(*best_hyp_indices_list, axis=1)
-		all_best_word_indices = mx.nd.stack(*best_word_indices_list, axis=1)
-		all_attentions = mx.nd.stack(*attentions, axis=1)
-
-		return all_best_hyp_indices.asnumpy(), \
-			   all_best_word_indices.asnumpy(), \
-			   all_attentions.asnumpy(), \
-			   scores_accumulated.asnumpy(), \
-			   lengths.asnumpy().astype('int32'), \
-			   include_states, \
-			   beam_histories
-
-	def _get_best_from_beam(self,
-							best_hyp_indices: np.ndarray,
-							best_word_indices: np.ndarray,
-							attentions: np.ndarray,
-							seq_scores: np.ndarray,
-							lengths: np.ndarray,
-							include_states: Optional[constrained.IncludeBatch] = None,
-							beam_histories: Optional[List[BeamHistory]] = None) -> List[Translation]:
-		"""
-		Return the best (aka top) entry from the n-best list.
-
-		:param best_hyp_indices: Array of best hypotheses indices ids. Shape: (batch * beam, num_beam_search_steps + 1).
-		:param best_word_indices: Array of best hypotheses indices ids. Shape: (batch * beam, num_beam_search_steps).
-		:param attentions: Array of attentions over source words.
-						   Shape: (batch * beam, num_beam_search_steps, encoded_source_length).
-		:param seq_scores: Array of length-normalized negative log-probs. Shape: (batch * beam, 1)
-		:param lengths: The lengths of all items in the beam. Shape: (batch * beam). Dtype: int32.
-		:param include_states: The positive constraints for all items in the beam. Type: constrained.IncludeBatch
-		:param beam_histories: The beam histories for each sentence in the batch.
-		:return: List of Translation objects containing all relevant information.
-		"""
-		# Initialize the best_ids to the first item in each batch
-		best_ids = np.arange(0, self.batch_size * self.beam_size, self.beam_size, dtype='int32')
-
-		if include_states:
-			# For constrained decoding, select from items that have met all constraints (might not be finished)
-			unmet = include_states.getUnmet()  # for IncludeBatch, 
-			filtered = np.where(unmet == 0, seq_scores.flatten(), np.inf)
-			filtered = filtered.reshape((self.batch_size, self.beam_size))
-			best_ids += np.argmin(filtered, axis=1).astype('int32')
-
-		# Obtain sequences for all best hypotheses in the batch
-		indices = self._get_best_word_indeces_for_kth_hypotheses(best_ids, best_hyp_indices)
-
-		histories = beam_histories if beam_histories is not None else [None] * self.batch_size	# type: List
-		return [self._assemble_translation(*x) for x in zip(best_word_indices[indices, np.arange(indices.shape[1])],
-															lengths[best_ids],
-															attentions[best_ids],
-															seq_scores[best_ids],
-															histories)]
-
-	@staticmethod
-	def _get_best_word_indeces_for_kth_hypotheses(ks: np.ndarray, all_hyp_indices: np.ndarray) -> np.ndarray:
-		"""
-		Traverses the matrix of best hypotheses indices collected during beam search in reversed order by
-		by using the kth hypotheses index as a backpointer.
-		Returns and array containing the indices into the best_word_indices collected during beam search to extract
-		the kth hypotheses.
-
-		:param ks: The kth-best hypotheses to extract. Supports multiple for batch_size > 1. Shape: (batch,).
-		:param all_hyp_indices: All best hypotheses indices list collected in beam search. Shape: (batch * beam, steps).
-		:return: Array of indices into the best_word_indices collected in beam search
-			that extract the kth-best hypothesis. Shape: (batch,).
-		"""
-		batch_size = ks.shape[0]
-		num_steps = all_hyp_indices.shape[1]
-		result = np.zeros((batch_size, num_steps - 1), dtype=all_hyp_indices.dtype)
-		# first index into the history of the desired hypotheses.
-		pointer = all_hyp_indices[ks, -1]
-		# for each column/step follow the pointer, starting from the penultimate column/step
-		num_steps = all_hyp_indices.shape[1]
-		for step in range(num_steps - 2, -1, -1):
-			result[:, step] = pointer
-			pointer = all_hyp_indices[pointer, step]
-		return result
-
-	@staticmethod
-	def _assemble_translation(sequence: np.ndarray,
-							  length: np.ndarray,
-							  attention_lists: np.ndarray,
-							  seq_score: np.ndarray,
-							  beam_history: Optional[BeamHistory]) -> Translation:
-		"""
-		Takes a set of data pertaining to a single translated item, performs slightly different
-		processing on each, and merges it into a Translation object.
-
-		:param sequence: Array of word ids. Shape: (batch_size, bucket_key).
-		:param length: The length of the translated segment.
-		:param attention_lists: Array of attentions over source words.
-								Shape: (batch_size * self.beam_size, max_output_length, encoded_source_length).
-		:param seq_score: Array of length-normalized negative log-probs.
-		:param beam_history: The optional beam histories for each sentence in the batch.
-		:return: A Translation object.
-		"""
-		length = int(length)
-		sequence = sequence[:length].tolist()
-		attention_matrix = attention_lists[:length, :]
-		score = float(seq_score)
-		beam_history_list = [beam_history] if beam_history is not None else []
-		return Translation(sequence, attention_matrix, score, beam_history_list)
-
-	def _print_beam(self,
-					sequences: mx.nd.NDArray,
-					accumulated_scores: mx.nd.NDArray,
-					finished: mx.nd.NDArray,
-					inactive: mx.nd.NDArray,
-					include_states: Optional[constrained.IncludeBatch],
-					timestep: int) -> None:
-		"""
-		Prints the beam for debugging purposes.
-
-		:param sequences: The beam histories (shape: batch_size * beam_size, max_output_len).
-		:param accumulated_scores: The accumulated scores for each item in the beam.
-			   Shape: (batch_size * beam_size, target_vocab_size).
-		:param finished: Indicates which items are finished (shape: batch_size * beam_size).
-		:param inactive: Indicates any inactive items (shape: batch_size * beam_size).
-		:param timestep: The current timestep.
-		"""
-		logger.info('BEAM AT TIMESTEP %d', timestep)
-		for i in range(self.batch_size * self.beam_size):
-			# for each hypothesis, print its entire history
-			score = accumulated_scores[i].asscalar()
-			word_ids = [int(x.asscalar()) for x in sequences[i]]
-			#unmet = constraints[i].num_needed() if constraints[i] is not None else -1
-			unmet = include_states.getUnmet[i]
-			hypothesis = '----------' if inactive[i] else ' '.join(
-				[self.vocab_target_inv[x] for x in word_ids if x != 0])
-			logger.info('%d %d %d %d %.2f %s', i + 1, finished[i].asscalar(), inactive[i].asscalar(), unmet, score,
-						hypothesis)
-=======
     """
     Translator uses one or several models to translate input.
     The translator holds a reference to vocabularies to convert between word ids and text tokens for input and
@@ -2044,7 +1170,7 @@
         :param trans_inputs: List of TranslatorInputs as returned by make_input().
         :return: List of translation results.
         """
-        translated_chunks = []    # type: List[IndexedTranslation]
+        translated_chunks = []  # type: List[IndexedTranslation]
 
         # split into chunks
         input_chunks = []  # type: List[IndexedTranslatorInput]
@@ -2367,7 +1493,7 @@
                                        dtype='int32')
 
         # Best word and hypotheses indices across beam search steps from topk operation.
-        best_hyp_indices_list = []    # type: List[mx.nd.NDArray]
+        best_hyp_indices_list = []  # type: List[mx.nd.NDArray]
         best_word_indices_list = []  # type: List[mx.nd.NDArray]
 
         # Beam history
@@ -2395,11 +1521,11 @@
         models_output_layer_w = list()
         models_output_layer_b = list()
         pad_dist = self.pad_dist
-        vocab_slice_ids = None    # type: mx.nd.NDArray
+        vocab_slice_ids = None  # type: mx.nd.NDArray
         if self.restrict_lexicon:
             source_words = utils.split(source, num_outputs=self.num_source_factors, axis=2, squeeze_axis=True)[0]
             # TODO: See note in method about migrating to pure MXNet when set operations are supported.
-            #        We currently convert source to NumPy and target ids back to NDArray.
+            #       We currently convert source to NumPy and target ids back to NDArray.
             vocab_slice_ids = self.restrict_lexicon.get_trg_ids(source_words.astype("int32").asnumpy())
             if any(raw_constraint_list):
                 # Add the constraint IDs to the list of permissibled IDs, and then project them into the reduced space
@@ -2433,7 +1559,7 @@
         
         # (don't need this for now) Initialize the beam to track constraint sets, where target-side lexical constraints are present
         #constraints = constrained.init_batch(raw_constraint_list, self.beam_size, self.start_id,
-        #                                      self.vocab_target[C.EOS_SYMBOL])
+        #                                     self.vocab_target[C.EOS_SYMBOL])
 
         include_states = None
         if self.global_include_trie or any(raw_include_list):
@@ -2622,8 +1748,7 @@
 
         if include_states:
             # For constrained decoding, select from items that have met all constraints (might not be finished)
-            unmet = np.array(include_states.getUnmet())  # for IncludeBatch, 
-            print(unmet)
+            unmet = include_states.getUnmet()  # for IncludeBatch, 
             filtered = np.where(unmet == 0, seq_scores.flatten(), np.inf)
             filtered = filtered.reshape((self.batch_size, self.beam_size))
             best_ids += np.argmin(filtered, axis=1).astype('int32')
@@ -2631,7 +1756,7 @@
         # Obtain sequences for all best hypotheses in the batch
         indices = self._get_best_word_indeces_for_kth_hypotheses(best_ids, best_hyp_indices)
 
-        histories = beam_histories if beam_histories is not None else [None] * self.batch_size    # type: List
+        histories = beam_histories if beam_histories is not None else [None] * self.batch_size  # type: List
         return [self._assemble_translation(*x) for x in zip(best_word_indices[indices, np.arange(indices.shape[1])],
                                                             lengths[best_ids],
                                                             attentions[best_ids],
@@ -2716,7 +1841,6 @@
                 [self.vocab_target_inv[x] for x in word_ids if x != 0])
             logger.info('%d %d %d %d %.2f %s', i + 1, finished[i].asscalar(), inactive[i].asscalar(), unmet, score,
                         hypothesis)
->>>>>>> 911ba01a
 
 
 class PruneHypotheses(mx.gluon.HybridBlock):
