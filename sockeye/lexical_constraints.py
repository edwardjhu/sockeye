# Copyright 2018 Amazon.com, Inc. or its affiliates. All Rights Reserved.
#
# Licensed under the Apache License, Version 2.0 (the "License"). You may not
# use this file except in compliance with the License. A copy of the License
# is located at
#
#     http://aws.amazon.com/apache2.0/
#
# or in the "license" file accompanying this file. This file is distributed on
# an "AS IS" BASIS, WITHOUT WARRANTIES OR CONDITIONS OF ANY KIND, either
# express or implied. See the License for the specific language governing
# permissions and limitations under the License.

import copy
import logging
from operator import attrgetter
from typing import Dict, List, Optional, Tuple, Set

import mxnet as mx
import numpy as np

from . import constants as C

logger = logging.getLogger(__name__)

# Represents a list of raw constraints for a sentence. Each constraint is a list of target-word IDs.
RawConstraintList = List[List[int]]


class AvoidTrie:
    """
    Represents a set of phrasal constraints for an input sentence.
    These are organized into a trie.
    """
    def __init__(self,
                 raw_phrases: Optional[RawConstraintList] = None) -> None:
        self.final_ids = set()  # type: Set[int]
        self.children = {}  # type: Dict[int,'AvoidTrie']

        if raw_phrases:
            for phrase in raw_phrases:
                self.add_phrase(phrase)

    def __str__(self) -> str:
        s = '({}'.format(list(self.final_ids))
        for child_id in self.children.keys():
            s += ' -> {} {}'.format(child_id, self.children[child_id])
        s += ')'
        return s

    def __len__(self) -> int:
        """
        Returns the number of avoid phrases represented in the trie.
        """
        phrase_count = len(self.final_ids)
        for child in self.children.values():
            phrase_count += len(child)
        return phrase_count

    def add_trie(self,
                 trie: 'AvoidTrie',
                 phrase: Optional[List[int]] = None) -> None:
        self.final_ids |= trie.final()
        for child_id, child in trie.children.items():
            if child_id not in self.children:
                self.children[child_id] = AvoidTrie()
            self.children[child_id].add_trie(child)

    def add_phrase(self,
                   phrase: List[int]) -> None:
        """
        Recursively adds a phrase to this trie node.

        :param phrase: A list of word IDs to add to this trie node.
        """
        if len(phrase) == 0:
            return
        elif len(phrase) == 1:
            self.final_ids.add(phrase[0])
        else:
            next_word = phrase[0]
            if next_word not in self.children:
                self.children[next_word] = AvoidTrie()
            self.step(next_word).add_phrase(phrase[1:])

    def step(self, word_id: int) -> Optional['AvoidTrie']:
        """
        Returns the child node along the requested arc.

        :param phrase: A list of word IDs to add to this trie node.
        :return: The child node along the requested arc, or None if no such arc exists.
        """
        return self.children.get(word_id, None)

    def final(self) -> Set[int]:
        """
        Returns the set of final ids at this node.

        :return: The set of word IDs that end a constraint at this state.
        """
        return self.final_ids


class AvoidState:
    """
    Represents the state of a hypothesis in the AvoidTrie.
    The offset is used to return actual positions in the one-dimensionally-resized array that
    get set to infinity.

    :param avoid_trie: The trie containing the phrases to avoid.
    :param state: The current state (defaults to root).
    """
    def __init__(self,
                 avoid_trie: AvoidTrie,
                 states: List[AvoidTrie] = None) -> None:

        self.root = avoid_trie
        self.states = states if states else []

    def consume(self, word_id: int) -> 'AvoidState':
        """
        Consumes a word, and updates the state based on it. Returns new objects on a state change.

        The next state for a word can be tricky. Here are the cases:
        (1) If the word is found in our set of outgoing child arcs, we take that transition.
        (2) If the word is not found, and we are not in the root state, we need to reset.
            This means we pretend we were in the root state, and see if we can take a step
        (3) Otherwise, if we are not already in the root state (i.e., we were partially through
            the trie), we need to create a new object whose state is the root state
        (4) Finally, if we couldn't advance and were already in the root state, we can reuse
            this object.

        :param word_id: The word that was just generated.
        """
        new_states = []
        for state in self.states:
            if word_id in state.children:
                new_states.append(state.step(word_id))
        if word_id in self.root.children:
            new_states.append(self.root.step(word_id))
        return AvoidState(self.root, new_states)

    def avoid(self) -> Set[int]:
        """
        Returns a set of word IDs that should be avoided. This includes the set of final states from the
        root node, which are single tokens that must never be generated.

        :return: A set of integers representing words that must not be generated next by this hypothesis.
        """
        return self.root.final().union(*[state.final() for state in self.states])

    def __str__(self) -> str:
        return str([str(state) for state in self.states])


class AvoidBatch:
    """
    Represents a set of phrasal constraints for all items in the batch.
    For each hypotheses, there is an AvoidTrie tracking its state.

    :param batch_size: The batch size.
    :param beam_size: The beam size.
    :param avoid_list: The list of lists (raw phrasal constraints as IDs, one for each item in the batch).
    :param global_avoid_trie: A translator-level vocabulary of items to avoid.
    """
    def __init__(self,
                 batch_size: int,
                 beam_size: int,
                 avoid_list: Optional[List[RawConstraintList]] = None,
                 global_avoid_trie: Optional[AvoidTrie] = None) -> None:

        self.global_avoid_states = []  # type: List[AvoidState]
        self.local_avoid_states = []  # type: List[AvoidState]

        # Store the global trie for each hypothesis
        if global_avoid_trie is not None:
            self.global_avoid_states = [AvoidState(global_avoid_trie)] * batch_size * beam_size

        # Store the sentence-level tries for each item in their portions of the beam
        if avoid_list is not None:
            for raw_phrases in avoid_list:
                self.local_avoid_states += [AvoidState(AvoidTrie(raw_phrases))] * beam_size

    def reorder(self, indices: mx.nd.NDArray) -> None:
        """
        Reorders the avoid list according to the selected row indices.
        This can produce duplicates, but this is fixed if state changes occur in consume().

        :param indices: An mx.nd.NDArray containing indices of hypotheses to select.
        """
        if self.global_avoid_states:
            self.global_avoid_states = [self.global_avoid_states[x] for x in indices.asnumpy()]

        if self.local_avoid_states:
            self.local_avoid_states = [self.local_avoid_states[x] for x in indices.asnumpy()]

    def consume(self, word_ids: mx.nd.NDArray) -> None:
        """
        Consumes a word for each trie, updating respective states.

        :param word_ids: The set of word IDs.
        """
        word_ids = word_ids.asnumpy().tolist()
        for i, word_id in enumerate(word_ids):
            if self.global_avoid_states:
                self.global_avoid_states[i] = self.global_avoid_states[i].consume(word_id)
            if self.local_avoid_states:
                self.local_avoid_states[i] = self.local_avoid_states[i].consume(word_id)

    def avoid(self) -> Tuple[Tuple[int], Tuple[int]]:
        """
        Assembles a list of per-hypothesis words to avoid. The indices are (x, y) pairs into the scores
        array, which has dimensions (beam_size, target_vocab_size). These values are then used by the caller
        to set these items to np.inf so they won't be selected. Words to be avoided are selected by
        consulting both the global trie of phrases and the sentence-specific one.

        :return: Two lists of indices: the x coordinates and y coordinates.
        """
        to_avoid = set()  # type: Set[Tuple[int, int]]
        for i, state in enumerate(self.global_avoid_states):
            for word_id in state.avoid():
                if word_id > 0:
                    to_avoid.add((i, word_id))
        for i, state in enumerate(self.local_avoid_states):
            for word_id in state.avoid():
                if word_id > 0:
                    to_avoid.add((i, word_id))

        return tuple(zip(*to_avoid))  # type: ignore




# Positive constraints with Trie
# If this is mostly compatible with AvoidTrie, I'll merge the two
class IncludeTrie:
    """
    Represents a set of phrasal constraints to include for an input sentence.
    These are organized into a trie.
    This is similar to AvoidTrie but has special operations.
    """
    def __init__(self,
                 raw_phrases: Optional[RawConstraintList] = None) -> None:
        self.final_ids = set()  # type: Set[int]
        self.children = {}  # type: Dict[int,'AvoidTrie']
        if raw_phrases:
            for phrase in raw_phrases:
                self.add_phrase(phrase)

    def __str__(self) -> str:
        s = '({}'.format(list(self.final_ids))
        for child_id in self.children.keys():
            s += ' -> {} {}'.format(child_id, self.children[child_id])
        s += ')'
        return s

    def __len__(self) -> int:
        """
        Returns the number of include phrases represented in the trie.
        """
        phrase_count = len(self.final_ids) + len(self.children.keys())
        for child in self.children.values():
            phrase_count += len(child)
        return phrase_count
    
    def add_phrase(self,
                   phrase: List[int]) -> None:
        """
        Recursively adds a phrase to this trie node.

        :param phrase: A list of word IDs to add to this trie node.
        """
        if len(phrase) == 0:
            return
        elif len(phrase) == 1:
            self.final_ids.add(phrase[0])
        else:
            next_word = phrase[0]
            if next_word not in self.children:
                self.children[next_word] = IncludeTrie()
            self.step(next_word).add_phrase(phrase[1:])

    def step(self, word_id: int) -> Optional['IncludeTrie']:
        """
        Returns the child node along the requested arc.

        :param phrase: A list of word IDs to add to this trie node.
        :return: The child node along the requested arc, or None if no such arc exists.
        """
        return self.children.get(word_id, None)
    
    def prune(self, phrase) -> Optional['IncludeTrie']:
        """
        Create a copy and prune.
        
        :param phrase: A list of word IDs, the path of which will be elimated from the current Trie
        """
        to_prune = copy.deepcopy(self)
        if to_prune._prune(phrase):
            return None
        return to_prune

    
    def _prune(self, phrase) -> bool:
        """
        Eliminate the path to the specified phrase and return if we have satisfied all the constraints.
        
        :param phrase: A list of word IDs, the path of which will be elimated from the current Trie
        """
        # if we just satisfied a one-token constraint
        if len(phrase) == 0:
            # do nothing -- this should never happen!
            pass
        elif len(phrase) == 1:
            if phrase[0] in self.final_ids:
                self.final_ids.remove(phrase[0])
        else:
            next_step = self.step(phrase[0])
            if next_step:
                if next_step._prune(phrase[1:]):
                    self.children.pop(phrase[0], None)
        # check if we have satisfied all constraints
        return (len(self.final_ids) == 0) and (len(self.children) == 0)

    def final(self) -> Set[int]:
        """
        Returns the set of final ids at this node.

        :return: The set of word IDs that end a constraint at this state.
        """
        return self.final_ids

class IncludeState:
    """
    Represents the state of a hypothesis in the IncludeTrie.
    This can determine how far a hypothesis is from finishing all constraints.

    :param include_trie: The trie containing the phrases to include.
    :param state: The current state (defaults to root).
    :param eos_id: The end-of-sentence ID.
    """
    def __init__(self,
                 include_trie: IncludeTrie,
                 eos_id: int,
                 states: List[IncludeTrie] = [],
                 current_phrase: List[List[int]] = [],
                 partial: List[int] = []) -> None:

        self.root = include_trie
        self.states = states
        self.current_phrase = current_phrase  # progress we made satisfying one of the constraints
        self.eos_id = eos_id
        self.partial = partial
    def consume(self, word_id: int) -> 'IncludeState':
        """
        Consumes a word, and updates the state based on it. Returns new objects on a state change.

        The next state for a word can be the following cases:
        (1) If the this finishes a constraint, we prune the branch.
        (2) If the word is found in our set of outgoing child arcs, we take that transition.
        (3) If the word is not found, we need to reset to root (or stay at root if already) and then try again.
        (4) Otherwise, just return self

        :param word_id: The word that was just generated.
        """
        # we are done
        if self.root == None:
            return self
        new_states = []
        new_phrase = []
        new_partial = []
        new_root = self.root
        for i, state in enumerate(self.states):
            if word_id in state.final():
                # bingo! we finished a constraint
                new_root = new_root.prune(self.current_phrase[i] + [word_id])
                if not new_root:
                    return IncludeState(None, self.eos_id)
            if word_id in state.children:
                new_states.append(state.step(word_id))
                new_phrase.append(self.current_phrase[i] + [word_id])
                new_partial.append(self.partial[i] + 1)
        
        if word_id in new_root.final():
            new_root = new_root.prune([word_id])
            if not new_root:
                return IncludeState(None, self.eos_id)
        if word_id in new_root.children:
            new_states.append(new_root.step(word_id))
            new_phrase.append([word_id])
            new_partial.append(1)
        
        return IncludeState(new_root, self.eos_id, states=new_states, partial=new_partial, current_phrase=new_phrase)
    
    def is_valid(self, wordid) -> bool:
        """
        Ensures </s> is only generated when the hypothesis is completed.

        :param wordid: The wordid to validate.
        :return: True if all constraints are already met or the word ID is not the EOS id.
        """
        return not self.root or wordid != self.eos_id or (self.unmet() == 1 and self.eos_id in set().union(*[state.final() for state in self.states]))
    
    def wanted(self) -> Set[int]:
        """
        Return all favorable next words (those that will advance toward fulfilling constraints).
        """
        if not self.root:
            return set()
        return self.root.final().union(*[state.final() | state.children.keys() for state in self.states]) | self.root.children.keys()
    
    def unmet(self) -> int:
        """
        Return the number of unmet constraints.
        """
        return 0 if not self.root else (len(self.root) if len(self.partial) == 0 else (len(self.root) - max(self.partial)))

    def __str__(self) -> str:
        return str([str(state) for state in self.states])

class IncludeBatch:
    """
    Represents a set of phrasal constraints for all items in the batch.
    For each hypotheses, there is an IncludeTrie tracking its state.

    :param batch_size: The batch size.
    :param beam_size: The beam size.
    :param include_list: The list of lists (raw phrasal constraints as IDs, one for each item in the batch).
    :param global_include_trie: A translator-level vocabulary of items to include.
    :param eos_id: The end-of-sentence ID.
    """
    def __init__(self,
                 batch_size: int,
                 beam_size: int,
                 eos_id: int,
                 include_list: Optional[List[RawConstraintList]] = None,
                 ctx = None) -> None:
        self.states = []    # type: List[IncludeState]
        self.wanted_indices = []
        for _ in range(batch_size * beam_size):
            self.wanted_indices.append([])

        # Store the sentence-level tries for each item in their portions of the beam
        if include_list is not None:
            for (i, raw_phrases) in enumerate(include_list):
                if raw_phrases:
                    self.states += [IncludeState(IncludeTrie(raw_phrases), eos_id=eos_id)] * beam_size
                else:
                    self.states += [IncludeState(None, eos_id=eos_id)] * beam_size

        self.context = ctx
        self.eos_id = eos_id
    def reorder(self, indices: mx.nd.NDArray) -> None:
        """
        Reorders the avoid list according to the selected row indices.
        This can produce duplicates, but this is fixed if state changes occur in consume().

        :param indices: An mx.nd.NDArray containing indices of hypotheses to select.
        """
        if self.states:
            self.states = [self.states[x.asscalar()] for x in indices]


    def consume(self, word_ids: mx.nd.NDArray) -> None:
        """
        Consumes a word for each trie, updating respective states.

        :param word_ids: The set of word IDs.
        """
        word_ids = word_ids.asnumpy().tolist()
        for i, word_id in enumerate(word_ids):
            self.states[i] = (self.states[i]).consume(word_id)

    def get_wanted(self) -> (mx.nd.NDArray, mx.nd.NDArray):
        """
        Return the next wanted word id as a 2d list.
        """
        wanted_ids = []
        wanted_word_ids = []
        for i in range(len(self.states)):
            for word_id in self.states[i].wanted():
                wanted_ids.append(i)
                wanted_word_ids.append(word_id)
        return (mx.nd.array(wanted_ids, ctx=self.context, dtype='int32'), mx.nd.array(wanted_word_ids, ctx=self.context, dtype='int32'))
    
    def get_all_met(self) -> mx.nd.NDArray:
        """
        Return the next wanted word id in a 2d multi-hot matrix.
        """
        result = []
        
        for i in range(len(self.states)):
            result.append(1 if self.states[i].root == None else 0)
        return mx.nd.array(result, ctx=self.context, dtype='int8')

    def get_unmet(self) -> mx.nd.NDArray:
        """
        Return the number of unmet constraints for each tracked hypothesis.
        """
        result = []
        for i in range(len(self.states)):
            result.append(self.states[i].unmet())
        return mx.nd.array(result, ctx=self.context)

def topk(timestep: int,
         batch_size: int,
         beam_size: int,
         inactive: mx.nd.NDArray,
         scores: mx.nd.NDArray,
         include_states: IncludeBatch,
         best_ids: mx.nd.NDArray,
         best_word_ids: mx.nd.NDArray,
<<<<<<< HEAD
         seq_scores: mx.nd.NDArray,
         context: mx.context.Context,
         beam_prune: float,
         finished: mx.nd.NDArray) -> Tuple[np.array, np.array, np.array, AvoidBatch, mx.nd.NDArray]:
=======
         seq_scores: mx.nd.NDArray) -> Tuple[np.array, np.array, np.array, List[ConstrainedHypothesis], mx.nd.NDArray]:
>>>>>>> 0c3e214f
    """
    Builds a new topk list such that the beam contains hypotheses having completed different numbers of constraints.
    These items are built from three different types: (1) the best items across the whole
    scores matrix, (2) the set of words that must follow existing constraints, and (3) k-best items from each row.

    :param timestep: The current decoder timestep.
    :param batch_size: The number of segments in the batch.
    :param beam_size: The length of the beam for each segment.
    :param inactive: Array listing inactive rows (shape: (beam_size,)).
<<<<<<< HEAD
    :param scores: The scores array (shape: (beam_size, target_vocab_size)).
    :param include_states: The states of all positively constrained objects.
=======
    :param scores: The scores array (shape: (batch_size if t==1 else beam_size, target_vocab_size)).
    :param hypotheses: The list of hypothesis objects.
>>>>>>> 0c3e214f
    :param best_ids: The current list of best hypotheses (shape: (beam_size,)).
    :param best_word_ids: The parallel list of best word IDs (shape: (beam_size,)).
    :param seq_scores: (shape: (beam_size, 1)).
    :return: A tuple containing the best hypothesis rows, the best hypothesis words, the scores,
        the updated constrained hypotheses, and the updated set of inactive hypotheses.
    """
<<<<<<< HEAD
    # Source 1: Global Top K
    # Source 2: Words that advance the Tries
    # Source 3: Best word per hypothesis 
    wanted_ids, wanted_word_ids = include_states.get_wanted()
    all_met_indices = include_states.get_all_met()
    best_next_idx = mx.nd.NDArray.argmin(scores, axis=1)
    
    all_ids = mx.nd.concat(best_ids, mx.nd.arange(best_next_idx.shape[0], ctx=context, dtype='int32'), dim=0)
    all_word_ids = mx.nd.concat(best_word_ids, mx.nd.cast(best_next_idx, dtype='int32'), dim=0)
    # Only concat wanted_ids when it's not empty
    if wanted_ids.shape[0] > 0:
        all_ids = mx.nd.concat(all_ids, wanted_ids, dim=0)
        all_word_ids = mx.nd.concat(all_word_ids, wanted_word_ids, dim=0)
    all_ind = mx.nd.stack(all_ids, all_word_ids).asnumpy().T
    
    # Get rid of duplicate rows
    sorted_idx = np.lexsort(all_ind.T)
    sorted_data =  all_ind[sorted_idx, :]
    row_mask = np.append([True], np.any(np.diff(sorted_data, axis=0), 1))
    all_ind = sorted_data[row_mask]

    # Deactivate inactive hypotheses
    all_ind = all_ind[np.isin(all_ind[:, 0], np.flatnonzero(inactive.asnumpy()-1)), :]
    
    # Deactivate eos_id on unfinished hypotheses
    all_ind = all_ind[np.logical_or(all_ind[:, 1] != include_states.eos_id, (all_met_indices.asnumpy()[all_ind[:, 0]]).astype(bool)), :]

    final_ids, final_word_ids = all_ind[:, 0].reshape(-1), all_ind[:, 1].reshape(-1)
    final_sent_ids = np.floor(final_ids / beam_size)
    final_seq_scores = (scores[mx.nd.array(final_ids, ctx=context), mx.nd.array(final_word_ids, ctx=context)]).asnumpy()

    # Remove hypotheses with a seq score of inf
    valid_hypo = final_seq_scores != np.inf
    final_ids = final_ids[valid_hypo]
    final_sent_ids = final_sent_ids[valid_hypo]
    final_word_ids = final_word_ids[valid_hypo]
    final_seq_scores = final_seq_scores[valid_hypo]

    # Create the big_matrix
    unmet = include_states.get_unmet().asnumpy()[final_ids]
    big_matrix = np.stack((final_sent_ids, unmet, final_seq_scores, final_ids, final_word_ids))
    
    def constructParallel(arr):
        """
        Construct a step array like [0, 1, 0, 1, 2] given a non-decreasing array ([0, 0, 1, 1, 1])
        This is equivalent to:
        
        result = [0]
        prev = arr[0]
        for num in arr[1:]:
            if num == prev:
                result.append(result[-1] + 1)
            else:
                result.append(0)
                prev = num
        return result
        """
        _, ind = np.unique(arr, return_index=True)
        return (np.arange(0, len(arr)) - ind[np.digitize(arr, arr[ind]) - 1]).astype(int)

    # Update unmet since some hypotheses will use tokens that advance the Trie; we want to use the new count
    if wanted_ids.shape[0] > 0:
        bm_entries = mx.nd.array(np.stack((final_ids, final_word_ids)).transpose(), ctx=context, dtype='int32')
        _bm_entries = bm_entries.reshape((bm_entries.shape[0], 1, bm_entries.shape[1]))
        wanted_entries = mx.nd.stack(wanted_ids, wanted_word_ids).transpose()
        big_matrix[1, :] -= mx.nd.sum(mx.nd.prod(wanted_entries == _bm_entries, axis=-1), axis=1).asnumpy()

    # Sort big_matrix
    big_matrix = big_matrix[:, np.lexsort((big_matrix[2, :], big_matrix[1, :], big_matrix[0, :]))]
   
    # Beam prune
    if beam_prune > 0 and np.any(big_matrix[1, :] == 0):
        all_met_entries = big_matrix[0, big_matrix[1, :] == 0].astype(int)
        seq_mat = np.full((batch_size, np.bincount(all_met_entries).max()), np.inf)
        seq_mat[all_met_entries, \
                 constructParallel(all_met_entries)] = big_matrix[2, big_matrix[1, :] == 0]
        best_all_met = np.amin(seq_mat, axis=1).reshape(-1)
        big_matrix = big_matrix[:, (big_matrix[2, :] - best_all_met[(big_matrix[0, :]).astype(int)]) < beam_prune]
    
    # core DBA algorithm
    parallel_to_unmet = constructParallel(big_matrix[1, :] + big_matrix[0, :] * (np.max(big_matrix[1, :])+1)) # make sure the orginal array is non-decreasing

    # Smart beam allocation
    #finished_count = mx.nd.sum((finished * (-inactive + 1)).reshape((batch_size, -1)), axis=1).asnumpy()
    #parallel_to_unmet += (finished_count[(big_matrix[0, :]).astype(int)] * big_matrix[1, :]).astype(int)

    big_matrix = big_matrix[:, np.lexsort((big_matrix[2, :], big_matrix[1, :], parallel_to_unmet, big_matrix[0, :]))] # sort columns according to specific rows
    
    # Get rid of hypotheses that won't fit
    parallel_to_sentid = constructParallel(big_matrix[0, :]) # number each hypthesis from the same sent
    big_matrix = big_matrix[:, parallel_to_sentid < beam_size] 
    to_keep_ids = parallel_to_sentid[parallel_to_sentid < beam_size] + big_matrix[0, :] * beam_size
    
    # Update inactive accordingly
    inactive[:] = 1
    inactive[to_keep_ids] = 0
    
    
    # Fill in the gaps
    if big_matrix.shape[1] < batch_size * beam_size:
        final_matrix = np.zeros((big_matrix.shape[0], batch_size * beam_size))
        final_matrix[2, :] = np.inf # mark seq scores as inf for fillers
        final_matrix[4, :] = np.inf # mark word_ids as inf for fillers
        final_matrix[:, to_keep_ids.astype(int)] = big_matrix
        big_matrix = final_matrix
    
    best_ids[:] = (big_matrix[3, :]).reshape(-1,) # retrieve best_ids from big_matrix
    best_word_ids[:] = (big_matrix[4, :]).reshape(-1,) # retrieve best_word_ids from big_matrix
    seq_scores[:] = (big_matrix[2, :]).reshape(-1, 1) # retrieve seq_scores from big_matrix
    
    # update include_states (IncludeBatch)
    include_states.reorder(best_ids)
    include_states.consume(best_word_ids)
   
    return best_ids, best_word_ids, seq_scores, include_states, inactive
=======

    for sentno in range(batch_size):
        rows = slice(sentno * beam_size, sentno * beam_size + beam_size)
        if hypotheses[rows.start] is not None and hypotheses[rows.start].size() > 0:
            best_ids[rows], best_word_ids[rows], seq_scores[rows], \
                hypotheses[rows], inactive[rows] = _sequential_topk(timestep,
                                                                    beam_size,
                                                                    inactive[rows],
                                                                    scores[rows],
                                                                    hypotheses[rows],
                                                                    best_ids[rows] - rows.start,
                                                                    best_word_ids[rows],
                                                                    seq_scores[rows])

            # offsetting since the returned smallest_k() indices were slice-relative
            best_ids[rows] += rows.start
        else:
            # If there are no constraints for this sentence in the batch, everything stays
            # the same, except we need to mark all hypotheses as active
            inactive[rows] = 0

    return best_ids, best_word_ids, seq_scores, hypotheses, inactive


def _sequential_topk(timestep: int,
                     beam_size: int,
                     inactive: mx.nd.NDArray,
                     scores: mx.nd.NDArray,
                     hypotheses: List[ConstrainedHypothesis],
                     best_ids: mx.nd.NDArray,
                     best_word_ids: mx.nd.NDArray,
                     sequence_scores: mx.nd.NDArray) -> Tuple[np.array, np.array, np.array,
                                                              List[ConstrainedHypothesis], mx.nd.NDArray]:
    """
    Builds a new topk list such that the beam contains hypotheses having completed different numbers of constraints.
    These items are built from three different types: (1) the best items across the whole
    scores matrix, (2) the set of words that must follow existing constraints, and (3) k-best items from each row.

    :param timestep: The current decoder timestep.
    :param beam_size: The length of the beam for each segment.
    :param inactive: Array listing inactive rows (shape: (beam_size,)).
    :param scores: The scores array (shape: (beam_size, target_vocab_size)).
    :param hypotheses: The list of hypothesis objects.
    :param best_ids: The current list of best hypotheses (shape: (beam_size,)).
    :param best_word_ids: The parallel list of best word IDs (shape: (beam_size,)).
    :param sequence_scores: (shape: (beam_size, 1)).
    :return: A tuple containing the best hypothesis rows, the best hypothesis words, the scores,
        the updated constrained hypotheses, and the updated set of inactive hypotheses.
    """

    num_constraints = hypotheses[0].size()

    candidates = set()
    # (1) Add all of the top-k items (which were passed) in as long as they pass the constraints
    for row, col, seq_score in zip(best_ids, best_word_ids, sequence_scores):
        row = int(row.asscalar())
        col = int(col.asscalar())
        if hypotheses[row] is not None and hypotheses[row].is_valid(col):
            seq_score = float(seq_score.asscalar())
            new_item = hypotheses[row].advance(col)
            cand = ConstrainedCandidate(row, col, seq_score, new_item)
            candidates.add(cand)

    # For each hypothesis, we add (2) all the constraints that could follow it and
    # (3) the best item (constrained or not) in that row
    best_next = mx.nd.argmin(scores, axis=1)
    for row in range(beam_size):
        if inactive[row]:
            continue

        hyp = hypotheses[row]

        # (2) add all the constraints that could extend this
        nextones = hyp.allowed()

        # (3) add the single-best item after this (if it's valid)
        col = int(best_next[row].asscalar())
        if hyp.is_valid(col):
            nextones.add(col)

        # Now, create new candidates for each of these items
        for col in nextones:
            new_item = hyp.advance(col)
            score = scores[row, col].asscalar()
            cand = ConstrainedCandidate(row, col, score, new_item)
            candidates.add(cand)

    # Sort the candidates. After allocating the beam across the banks, we will pick the top items
    # for each bank from this list
    sorted_candidates = sorted(candidates, key=attrgetter('score'))

    # The number of hypotheses in each bank
    counts = [0 for _ in range(num_constraints + 1)]
    for cand in sorted_candidates:
        counts[cand.hypothesis.num_met()] += 1

    # Adjust allocated bank sizes if there are too few candidates in any of them
    bank_sizes = get_bank_sizes(num_constraints, beam_size, counts)

    # Sort the candidates into the allocated banks
    pruned_candidates = []  # type: List[ConstrainedCandidate]
    for i, cand in enumerate(sorted_candidates):
        bank = cand.hypothesis.num_met()

        if bank_sizes[bank] > 0:
            pruned_candidates.append(cand)
            bank_sizes[bank] -= 1

    num_pruned_candidates = len(pruned_candidates)

    inactive[:num_pruned_candidates] = 0

    # Pad the beam so array assignment still works
    if num_pruned_candidates < beam_size:
        inactive[num_pruned_candidates:] = 1
        pruned_candidates += [pruned_candidates[num_pruned_candidates - 1]] * (beam_size - num_pruned_candidates)

    return (np.array([x.row for x in pruned_candidates]),
            np.array([x.col for x in pruned_candidates]),
            np.array([[x.score] for x in pruned_candidates]),
            [x.hypothesis for x in pruned_candidates],
            inactive)
>>>>>>> 0c3e214f


def main(args):
    """
    Usage: python3 -m sockeye.lexical_constraints [--bpe BPE_MODEL]

    Reads sentences and constraints on STDIN (tab-delimited) and generates the JSON format
    that can be used when passing `--json-input` to sockeye.translate. It supports both positive
    constraints (phrases that must appear in the output) and negative constraints (phrases that
    must *not* appear in the output).

    e.g.,

        echo -e "Das ist ein Test .\tThis is\ttest" | python3 -m sockeye.lexical_constraints

    will produce the following JSON object:

        { "text": "Das ist ein Test .", "constraints": ["This is", "test"] }

    If you pass `--avoid` to the script, the constraints will be generated as negative constraints, instead:

        echo -e "Das ist ein Test .\tThis is\ttest" | python3 -m sockeye.lexical_constraints --avoid

    will produce the following JSON object (note the new keyword):

        { "text": "Das ist ein Test .", "avoid": ["This is", "test"] }

    Make sure you apply all preprocessing (tokenization, BPE, etc.) to both the source and the target-side constraints.
    You can then translate this object by passing it to Sockeye on STDIN as follows:

        python3 -m sockeye.translate -m /path/to/model --json-input --beam-size 20 --beam-prune 20

    Note the recommended Sockeye parameters. Beam pruning isn't needed for negative constraints.
    """
    import sys
    import json

    for line in sys.stdin:
        line = line.rstrip()

        # Constraints are in fields 2+
        source, *restrictions = line.split('\t')

        obj = {'text': source}
        constraints = []
        avoid_list = []
        for item in restrictions:
            if args.avoid:
                avoid_list.append(item)
            else:
                constraints.append(item)

        if constraints:
            obj['constraints'] = constraints
        if avoid_list:
            obj['avoid'] = avoid_list

        print(json.dumps(obj, ensure_ascii=False), flush=True)


if __name__ == '__main__':
    import argparse

    parser = argparse.ArgumentParser()
    parser.add_argument('--avoid', action='store_true', help='Constraints are negative constraints')
    args = parser.parse_args()

    main(args)<|MERGE_RESOLUTION|>--- conflicted
+++ resolved
@@ -510,14 +510,10 @@
          include_states: IncludeBatch,
          best_ids: mx.nd.NDArray,
          best_word_ids: mx.nd.NDArray,
-<<<<<<< HEAD
          seq_scores: mx.nd.NDArray,
          context: mx.context.Context,
          beam_prune: float,
          finished: mx.nd.NDArray) -> Tuple[np.array, np.array, np.array, AvoidBatch, mx.nd.NDArray]:
-=======
-         seq_scores: mx.nd.NDArray) -> Tuple[np.array, np.array, np.array, List[ConstrainedHypothesis], mx.nd.NDArray]:
->>>>>>> 0c3e214f
     """
     Builds a new topk list such that the beam contains hypotheses having completed different numbers of constraints.
     These items are built from three different types: (1) the best items across the whole
@@ -527,20 +523,14 @@
     :param batch_size: The number of segments in the batch.
     :param beam_size: The length of the beam for each segment.
     :param inactive: Array listing inactive rows (shape: (beam_size,)).
-<<<<<<< HEAD
     :param scores: The scores array (shape: (beam_size, target_vocab_size)).
     :param include_states: The states of all positively constrained objects.
-=======
-    :param scores: The scores array (shape: (batch_size if t==1 else beam_size, target_vocab_size)).
-    :param hypotheses: The list of hypothesis objects.
->>>>>>> 0c3e214f
     :param best_ids: The current list of best hypotheses (shape: (beam_size,)).
     :param best_word_ids: The parallel list of best word IDs (shape: (beam_size,)).
     :param seq_scores: (shape: (beam_size, 1)).
     :return: A tuple containing the best hypothesis rows, the best hypothesis words, the scores,
         the updated constrained hypotheses, and the updated set of inactive hypotheses.
     """
-<<<<<<< HEAD
     # Source 1: Global Top K
     # Source 2: Words that advance the Tries
     # Source 3: Best word per hypothesis 
@@ -656,131 +646,6 @@
     include_states.consume(best_word_ids)
    
     return best_ids, best_word_ids, seq_scores, include_states, inactive
-=======
-
-    for sentno in range(batch_size):
-        rows = slice(sentno * beam_size, sentno * beam_size + beam_size)
-        if hypotheses[rows.start] is not None and hypotheses[rows.start].size() > 0:
-            best_ids[rows], best_word_ids[rows], seq_scores[rows], \
-                hypotheses[rows], inactive[rows] = _sequential_topk(timestep,
-                                                                    beam_size,
-                                                                    inactive[rows],
-                                                                    scores[rows],
-                                                                    hypotheses[rows],
-                                                                    best_ids[rows] - rows.start,
-                                                                    best_word_ids[rows],
-                                                                    seq_scores[rows])
-
-            # offsetting since the returned smallest_k() indices were slice-relative
-            best_ids[rows] += rows.start
-        else:
-            # If there are no constraints for this sentence in the batch, everything stays
-            # the same, except we need to mark all hypotheses as active
-            inactive[rows] = 0
-
-    return best_ids, best_word_ids, seq_scores, hypotheses, inactive
-
-
-def _sequential_topk(timestep: int,
-                     beam_size: int,
-                     inactive: mx.nd.NDArray,
-                     scores: mx.nd.NDArray,
-                     hypotheses: List[ConstrainedHypothesis],
-                     best_ids: mx.nd.NDArray,
-                     best_word_ids: mx.nd.NDArray,
-                     sequence_scores: mx.nd.NDArray) -> Tuple[np.array, np.array, np.array,
-                                                              List[ConstrainedHypothesis], mx.nd.NDArray]:
-    """
-    Builds a new topk list such that the beam contains hypotheses having completed different numbers of constraints.
-    These items are built from three different types: (1) the best items across the whole
-    scores matrix, (2) the set of words that must follow existing constraints, and (3) k-best items from each row.
-
-    :param timestep: The current decoder timestep.
-    :param beam_size: The length of the beam for each segment.
-    :param inactive: Array listing inactive rows (shape: (beam_size,)).
-    :param scores: The scores array (shape: (beam_size, target_vocab_size)).
-    :param hypotheses: The list of hypothesis objects.
-    :param best_ids: The current list of best hypotheses (shape: (beam_size,)).
-    :param best_word_ids: The parallel list of best word IDs (shape: (beam_size,)).
-    :param sequence_scores: (shape: (beam_size, 1)).
-    :return: A tuple containing the best hypothesis rows, the best hypothesis words, the scores,
-        the updated constrained hypotheses, and the updated set of inactive hypotheses.
-    """
-
-    num_constraints = hypotheses[0].size()
-
-    candidates = set()
-    # (1) Add all of the top-k items (which were passed) in as long as they pass the constraints
-    for row, col, seq_score in zip(best_ids, best_word_ids, sequence_scores):
-        row = int(row.asscalar())
-        col = int(col.asscalar())
-        if hypotheses[row] is not None and hypotheses[row].is_valid(col):
-            seq_score = float(seq_score.asscalar())
-            new_item = hypotheses[row].advance(col)
-            cand = ConstrainedCandidate(row, col, seq_score, new_item)
-            candidates.add(cand)
-
-    # For each hypothesis, we add (2) all the constraints that could follow it and
-    # (3) the best item (constrained or not) in that row
-    best_next = mx.nd.argmin(scores, axis=1)
-    for row in range(beam_size):
-        if inactive[row]:
-            continue
-
-        hyp = hypotheses[row]
-
-        # (2) add all the constraints that could extend this
-        nextones = hyp.allowed()
-
-        # (3) add the single-best item after this (if it's valid)
-        col = int(best_next[row].asscalar())
-        if hyp.is_valid(col):
-            nextones.add(col)
-
-        # Now, create new candidates for each of these items
-        for col in nextones:
-            new_item = hyp.advance(col)
-            score = scores[row, col].asscalar()
-            cand = ConstrainedCandidate(row, col, score, new_item)
-            candidates.add(cand)
-
-    # Sort the candidates. After allocating the beam across the banks, we will pick the top items
-    # for each bank from this list
-    sorted_candidates = sorted(candidates, key=attrgetter('score'))
-
-    # The number of hypotheses in each bank
-    counts = [0 for _ in range(num_constraints + 1)]
-    for cand in sorted_candidates:
-        counts[cand.hypothesis.num_met()] += 1
-
-    # Adjust allocated bank sizes if there are too few candidates in any of them
-    bank_sizes = get_bank_sizes(num_constraints, beam_size, counts)
-
-    # Sort the candidates into the allocated banks
-    pruned_candidates = []  # type: List[ConstrainedCandidate]
-    for i, cand in enumerate(sorted_candidates):
-        bank = cand.hypothesis.num_met()
-
-        if bank_sizes[bank] > 0:
-            pruned_candidates.append(cand)
-            bank_sizes[bank] -= 1
-
-    num_pruned_candidates = len(pruned_candidates)
-
-    inactive[:num_pruned_candidates] = 0
-
-    # Pad the beam so array assignment still works
-    if num_pruned_candidates < beam_size:
-        inactive[num_pruned_candidates:] = 1
-        pruned_candidates += [pruned_candidates[num_pruned_candidates - 1]] * (beam_size - num_pruned_candidates)
-
-    return (np.array([x.row for x in pruned_candidates]),
-            np.array([x.col for x in pruned_candidates]),
-            np.array([[x.score] for x in pruned_candidates]),
-            [x.hypothesis for x in pruned_candidates],
-            inactive)
->>>>>>> 0c3e214f
-
 
 def main(args):
     """
